//! Creates a Discv5 Server and requests an ENR of a node given a multiaddr.
//!
//! This is a simple example of how one may connect to a Discv5 peer using a multiaddr/multiaddr
//! string.
//!
//! To run this example execute the following command from the root directory:
//! ```bash
//! $ cargo run --example request_enr <MULTIADDR>
//! ```
//!
//! The <MULTIADDR> value should be the string form of a multiaddr including the p2p protocol.
//! Currently only secp256k1 and ed25519 keys are supported.
//!
//! This requires the "libp2p" feature.
#[cfg(feature = "libp2p")]
use discv5::ConfigBuilder;
#[cfg(feature = "libp2p")]
use discv5::ListenConfig;
#[cfg(feature = "libp2p")]
use discv5::{enr::CombinedKey, enr::Enr, Discv5};
#[cfg(feature = "libp2p")]
use std::net::Ipv4Addr;

#[cfg(not(feature = "libp2p"))]
fn main() {}

#[cfg(feature = "libp2p")]
#[tokio::main]
async fn main() {
    let filter_layer = tracing_subscriber::EnvFilter::try_from_default_env()
        .or_else(|_| tracing_subscriber::EnvFilter::try_new("info"))
        .unwrap();
    let _ = tracing_subscriber::fmt()
        .with_env_filter(filter_layer)
        .try_init();

    // listening address and port
    let listen_config = ListenConfig::Ipv4 {
        ip: Ipv4Addr::UNSPECIFIED,
        port: 9000,
    };

    // generate a new enr key
    let enr_key = CombinedKey::generate_secp256k1();
    // construct a local ENR
<<<<<<< HEAD
    let enr = Enr::builder().build(&enr_key).unwrap();
=======
    let enr = enr::Enr::empty(&enr_key).unwrap();
>>>>>>> aa12e384

    // default discv5 configuration
    let config = ConfigBuilder::new(listen_config).build();

    let multiaddr = std::env::args()
        .nth(1)
        .expect("A multiaddr must be supplied");

    // construct the discv5 server
    let mut discv5: Discv5 = Discv5::new(enr, enr_key, config).unwrap();

    // start the discv5 service
    discv5.start().await.unwrap();

    // search for the ENR
    match discv5.request_enr(multiaddr).await {
        Ok(enr) => {
            println!("ENR Found:");
            println!("Base64:{}", enr.to_base64());
            println!("{enr}");
        }
        Err(e) => {
            println!("Error:{e:?}");
        }
    }
}<|MERGE_RESOLUTION|>--- conflicted
+++ resolved
@@ -17,7 +17,7 @@
 #[cfg(feature = "libp2p")]
 use discv5::ListenConfig;
 #[cfg(feature = "libp2p")]
-use discv5::{enr::CombinedKey, enr::Enr, Discv5};
+use discv5::{enr::CombinedKey, Discv5};
 #[cfg(feature = "libp2p")]
 use std::net::Ipv4Addr;
 
@@ -43,11 +43,7 @@
     // generate a new enr key
     let enr_key = CombinedKey::generate_secp256k1();
     // construct a local ENR
-<<<<<<< HEAD
-    let enr = Enr::builder().build(&enr_key).unwrap();
-=======
     let enr = enr::Enr::empty(&enr_key).unwrap();
->>>>>>> aa12e384
 
     // default discv5 configuration
     let config = ConfigBuilder::new(listen_config).build();
