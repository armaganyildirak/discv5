--- conflicted
+++ resolved
@@ -18,7 +18,7 @@
 use clap::Parser;
 use discv5::{
     enr,
-    enr::{k256, CombinedKey, Enr},
+    enr::{k256, CombinedKey},
     ConfigBuilder, Discv5, Event, ListenConfig,
 };
 use std::{
@@ -90,11 +90,7 @@
     };
 
     let enr = {
-<<<<<<< HEAD
-        let mut builder = Enr::builder();
-=======
         let mut builder = enr::Enr::builder();
->>>>>>> aa12e384
         if let Some(ip4) = args.enr_ip4 {
             // if the given address is the UNSPECIFIED address we want to advertise localhost
             if ip4.is_unspecified() {
