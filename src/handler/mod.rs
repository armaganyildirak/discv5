//! Session and packet handling for the Discv5 Discovery service.
//!
//! The [`Handler`] is responsible for establishing and maintaining sessions with
//! connected/discovered nodes. Each node, identified by it's [`NodeId`] is associated with a
//! `Session`. This service drives the handshakes for establishing the sessions and associated
//! logic for sending/requesting initial connections/ENR's to/from unknown peers.
//!
//! The [`Handler`] also manages the timeouts for each request and reports back RPC failures,
//! and received messages. Messages are encrypted and decrypted using the
//! associated `Session` for each node.
//!
//! An ongoing established connection is abstractly represented by a `Session`. A node that provides an ENR with an
//! IP address/port that doesn't match the source, is considered invalid. A node that doesn't know
//! their external contactable addresses should set their ENR IP field to `None`.
//!
//! The Handler also routinely checks the timeouts for banned nodes and removes them from the
//! banned list once their ban expires.
//!
//! # Usage
//!
//! Interacting with a handler is done via channels. A Handler is spawned using the [`Handler::spawn`]
//! function. This returns an exit channel, a sending and receiving channel respectively. If the
//! exit channel is dropped or fired, the handler task gets shutdown.
//!
//! Requests from the application layer can be made via the receive channel using a [`HandlerIn`].
//! Responses from the application layer can be made via the receive channel using a [`HandlerIn`].
//! Messages from a node on the network come by [`Socket`] and get the form of a [`HandlerOut`]
//! and can be forwarded to the application layer via the send channel.
use crate::{
    config::Discv5Config,
    discv5::PERMIT_BAN_LIST,
    error::{Discv5Error, RequestError},
    packet::{ChallengeData, IdNonce, MessageNonce, Packet, PacketKind},
    rpc::{Message, Request, RequestBody, RequestId, Response, ResponseBody},
    socket,
    socket::{FilterConfig, Socket},
    Enr,
};
use delay_map::HashMapDelay;
use enr::{CombinedKey, NodeId};
use futures::prelude::*;
use parking_lot::RwLock;
use std::{
    collections::HashMap,
    convert::TryFrom,
    default::Default,
    net::SocketAddr,
    pin::Pin,
    sync::{atomic::Ordering, Arc},
    task::{Context, Poll},
    time::{Duration, Instant},
};
use tokio::sync::{mpsc, oneshot};
use tracing::{debug, error, trace, warn};

mod active_requests;
mod crypto;
mod request_call;
mod session;
mod tests;

pub use crate::node_info::{NodeAddress, NodeContact};

use crate::metrics::METRICS;

use crate::lru_time_cache::LruTimeCache;
use active_requests::ActiveRequests;
use request_call::RequestCall;
use session::Session;

// The time interval to check banned peer timeouts and unban peers when the timeout has elapsed (in
// seconds).
const BANNED_NODES_CHECK: u64 = 300; // Check every 5 minutes.

/// Messages sent from the application layer to `Handler`.
#[derive(Debug, Clone, PartialEq)]
#[allow(clippy::large_enum_variant)]
pub enum HandlerIn {
    /// A Request to send to a `NodeContact` has been received from the application layer. A
    /// `NodeContact` is an abstract type that allows for either an ENR to be sent or a `Raw` type
    /// which represents an `SocketAddr`, `PublicKey` and `NodeId`. This type can be created from
    /// MultiAddrs and MultiAddr strings for some keys.
    ///
    /// This permits us to send messages to nodes without knowing their ENR. In this case their ENR
    /// will be requested during the handshake.
    ///
    /// A Request is flagged and permits responses through the packet filter.
    ///
    /// Note: To update an ENR for an unknown node, we request a FINDNODE with distance 0 to the
    /// `NodeContact` we know of.
    Request(NodeContact, Box<Request>),

<<<<<<< HEAD
    /// Requests without tracking responses which ignore the pending queue.
    RequestNoPending(NodeContact, Box<Request>),

    /// Send a response to a received request to a particular node.
=======
    /// A Response to send to a particular node to answer a HandlerOut::Request has been
    /// received from the application layer.
>>>>>>> 97a806cc
    ///
    /// The handler does not keep state of requests, so the application layer must send the
    /// response back to the `NodeAddress` from which the request was received.
    Response(NodeAddress, Box<Response>),

    /// A Random packet has been received and we have requested the application layer to inform
    /// us what the highest known ENR is for this node.
    /// The `WhoAreYouRef` is sent out in the `HandlerOut::WhoAreYou` event and should
    /// be returned here to submit the application's response.
    WhoAreYou(WhoAreYouRef, Option<Enr>),
}

/// Messages sent between a node on the network and `Handler`.
#[derive(Debug, Clone, PartialEq, Eq)]
pub enum HandlerOut {
    /// A session has been established with a node.
    ///
    /// A session is only considered established once we have received a signed ENR from the
    /// node and either the observed `SocketAddr` matches the one declared in the ENR or the
    /// ENR declares no `SocketAddr`.
    Established(Enr, SocketAddr, ConnectionDirection),

    /// A Request has been received from a node on the network.
    Request(NodeAddress, Box<Request>),

    /// A Response has been received from a node on the network.
    Response(NodeAddress, Box<Response>),

    /// An unknown source has requested information from us. Return the reference with the known
    /// ENR of this node (if known). See the `HandlerIn::WhoAreYou` variant.
    WhoAreYou(WhoAreYouRef),

    /// An RPC request failed.
    ///
    /// This returns the request ID and an error indicating why the request failed.
    RequestFailed(RequestId, RequestError),
}

/// How we connected to the node.
#[derive(PartialEq, Eq, Debug, Copy, Clone)]
pub enum ConnectionDirection {
    /// The node contacted us.
    Incoming,
    /// We contacted the node.
    Outgoing,
}

/// A reference for the application layer to send back when the handler requests any known
/// ENR for the NodeContact.
#[derive(Debug, Clone, PartialEq, Eq)]
pub struct WhoAreYouRef(pub NodeAddress, MessageNonce);

#[derive(Debug)]
/// A Challenge (WHOAREYOU) object used to handle and send WHOAREYOU requests.
pub struct Challenge {
    /// The challenge data received from the node.
    data: ChallengeData,
    /// The remote's ENR if we know it. We can receive a challenge from an unknown node.
    remote_enr: Option<Enr>,
}

/// Request ID from the handler's perspective.
#[derive(Debug, Clone)]
enum HandlerReqId {
    /// Requests made by the handler.
    Internal(RequestId),
    /// Requests made from outside the handler.
    External(RequestId),
}

/// A request queued for sending.
struct PendingRequest {
    contact: NodeContact,
    request_id: HandlerReqId,
    request: RequestBody,
}

/// Process to handle handshakes and sessions established from raw RPC communications between nodes.
pub struct Handler {
    /// Configuration for the discv5 service.
    request_retries: u8,
    /// The local node id to save unnecessary read locks on the ENR. The NodeID should not change
    /// during the operation of the server.
    node_id: NodeId,
    /// The local ENR.
    enr: Arc<RwLock<Enr>>,
    /// The key to sign the ENR and set up encrypted communication with peers.
    key: Arc<RwLock<CombinedKey>>,
    /// Pending raw requests.
    active_requests: ActiveRequests,
    /// The expected responses by SocketAddr which allows packets to pass the underlying filter.
    filter_expected_responses: Arc<RwLock<HashMap<SocketAddr, usize>>>,
    /// Requests awaiting a handshake completion.
    pending_requests: HashMap<NodeAddress, Vec<PendingRequest>>,
    /// Currently in-progress outbound handshakes (WHOAREYOU packets) with peers.
    active_challenges: HashMapDelay<NodeAddress, Challenge>,
    /// Established sessions with peers.
    sessions: LruTimeCache<NodeAddress, Session>,
    /// The channel to receive messages from the application layer.
    service_recv: mpsc::UnboundedReceiver<HandlerIn>,
    /// The channel to send messages to the application layer.
    service_send: mpsc::Sender<HandlerOut>,
    /// The listening socket to filter out any attempted requests to self.
    listen_socket: SocketAddr,
    /// The discovery v5 UDP socket tasks.
    socket: Socket,
    /// Exit channel to shutdown the handler.
    exit: oneshot::Receiver<()>,
}

type HandlerReturn = (
    oneshot::Sender<()>,
    mpsc::UnboundedSender<HandlerIn>,
    mpsc::Receiver<HandlerOut>,
);

impl Handler {
    /// A new Session service which instantiates the UDP socket send/recv tasks.
    pub async fn spawn(
        enr: Arc<RwLock<Enr>>,
        key: Arc<RwLock<CombinedKey>>,
        listen_socket: SocketAddr,
        config: Discv5Config,
    ) -> Result<HandlerReturn, std::io::Error> {
        let (exit_sender, exit) = oneshot::channel();
        // create the channels to send/receive messages from the application
        let (handler_send, service_recv) = mpsc::unbounded_channel();
        let (service_send, handler_recv) = mpsc::channel(50);

        // Creates a SocketConfig to pass to the underlying UDP socket tasks.

        // Lets the underlying filter know that we are expecting a packet from this source.
        let filter_expected_responses = Arc::new(RwLock::new(HashMap::new()));

        // The local node id
        let node_id = enr.read().node_id();

        // enable the packet filter if required

        let filter_config = FilterConfig {
            enabled: config.enable_packet_filter,
            rate_limiter: config.filter_rate_limiter.clone(),
            max_nodes_per_ip: config.filter_max_nodes_per_ip,
            max_bans_per_ip: config.filter_max_bans_per_ip,
        };

        let socket_config = socket::SocketConfig {
            executor: config.executor.clone().expect("Executor must exist"),
            socket_addr: listen_socket,
            filter_config,
            local_node_id: node_id,
            expected_responses: filter_expected_responses.clone(),
            ban_duration: config.ban_duration,
            ip_mode: config.ip_mode,
        };

        // Attempt to bind to the socket before spinning up the send/recv tasks.
        let socket = Socket::new(socket_config).await?;

        config
            .executor
            .clone()
            .expect("Executor must be present")
            .spawn(Box::pin(async move {
                let mut handler = Handler {
                    request_retries: config.request_retries,
                    node_id,
                    enr,
                    key,
                    active_requests: ActiveRequests::new(config.request_timeout),
                    pending_requests: HashMap::new(),
                    filter_expected_responses,
                    sessions: LruTimeCache::new(
                        config.session_timeout,
                        Some(config.session_cache_capacity),
                    ),
                    active_challenges: HashMapDelay::new(config.request_timeout),
                    service_recv,
                    service_send,
                    listen_socket,
                    socket,
                    exit,
                };
                debug!("Handler Starting");
                handler.start().await;
            }));

        Ok((exit_sender, handler_send, handler_recv))
    }

    /// The main execution loop for the handler.
    async fn start(&mut self) {
        let mut banned_nodes_check = tokio::time::interval(Duration::from_secs(BANNED_NODES_CHECK));

        loop {
            tokio::select! {
                Some(handler_request) = self.service_recv.recv() => {
                    match handler_request {
                        HandlerIn::Request(contact, request) => {
                            let Request { id, body: request } = *request;
                            if let Err(request_error) =  self.send_request(contact, HandlerReqId::External(id.clone()), request).await {
                                // If the sending failed report to the application
                                if let Err(e) = self.service_send.send(HandlerOut::RequestFailed(id, request_error)).await {
                                    warn!("Failed to inform that request failed {}", e)
                                }
                            }
                        }
<<<<<<< HEAD
                        HandlerRequest::RequestNoPending(contact, request) => {
                           let id = request.id.clone();
                           if let Err(request_error) =  self.send_request_no_pending(contact, *request).await {
                               // If the sending failed report to the application
                               let _ = self.outbound_channel.send(HandlerResponse::RequestFailed(id, request_error)).await;
                           }
                        }
                        HandlerRequest::Response(dst, response) => self.send_response(dst, *response).await,
                        HandlerRequest::WhoAreYou(wru_ref, enr) => self.send_challenge(wru_ref, enr).await,
=======
                        HandlerIn::Response(dst, response) => self.send_response(dst, *response).await,
                        HandlerIn::WhoAreYou(wru_ref, enr) => self.send_challenge(wru_ref, enr).await,
>>>>>>> 97a806cc
                    }
                }
                Some(inbound_packet) = self.socket.recv.recv() => {
                    self.process_inbound_packet(inbound_packet).await;
                }
                Some(Ok((node_address, pending_request))) = self.active_requests.next() => {
                    self.handle_request_timeout(node_address, pending_request).await;
                }
                Some(Ok((node_address, _challenge))) = self.active_challenges.next() => {
                    // A challenge has expired. There could be pending requests awaiting this
                    // challenge. We process them here
                    self.send_next_request(node_address).await;
                }
                _ = banned_nodes_check.tick() => self.unban_nodes_check(), // Unban nodes that are past the timeout
                _ = &mut self.exit => {
                    return;
                }
            }
        }
    }

    /// Processes an inbound decoded packet.
    async fn process_inbound_packet(&mut self, inbound_packet: socket::InboundPacket) {
        let message_nonce = inbound_packet.header.message_nonce;
        match inbound_packet.header.kind {
            PacketKind::WhoAreYou { enr_seq, .. } => {
                let challenge_data =
                    ChallengeData::try_from(inbound_packet.authenticated_data.as_slice())
                        .expect("Must be correct size");
                self.handle_challenge(
                    inbound_packet.src_address,
                    message_nonce,
                    enr_seq,
                    challenge_data,
                )
                .await
            }
            PacketKind::Handshake {
                src_id,
                id_nonce_sig,
                ephem_pubkey,
                enr_record,
            } => {
                let node_address = NodeAddress {
                    socket_addr: inbound_packet.src_address,
                    node_id: src_id,
                };
                self.handle_auth_message(
                    node_address,
                    message_nonce,
                    &id_nonce_sig,
                    &ephem_pubkey,
                    enr_record,
                    &inbound_packet.message,
                    &inbound_packet.authenticated_data, // This is required for authenticated data in decryption.
                )
                .await
            }
            PacketKind::Message { src_id } => {
                let node_address = NodeAddress {
                    socket_addr: inbound_packet.src_address,
                    node_id: src_id,
                };
                self.handle_message(
                    node_address,
                    message_nonce,
                    &inbound_packet.message,
                    &inbound_packet.authenticated_data,
                )
                .await
            }
        }
    }

    fn remove_expected_response(&mut self, socket_addr: SocketAddr) {
        if let std::collections::hash_map::Entry::Occupied(mut entry) =
            self.filter_expected_responses.write().entry(socket_addr)
        {
            let count = entry.get_mut();
            *count = count.saturating_sub(1);
            if count == &0 {
                entry.remove();
            }
        }
    }

    fn add_expected_response(&mut self, socket_addr: SocketAddr) {
        *self
            .filter_expected_responses
            .write()
            .entry(socket_addr)
            .or_default() += 1;
    }

    /// A request has timed out.
    async fn handle_request_timeout(
        &mut self,
        node_address: NodeAddress,
        mut request_call: RequestCall,
    ) {
        if request_call.retries() >= self.request_retries {
            trace!("Request timed out with {}", node_address);
            // Remove the request from the awaiting packet_filter
            self.remove_expected_response(node_address.socket_addr);
            // The request has timed out. We keep any established session for future use.
            self.fail_request(request_call, RequestError::Timeout, false)
                .await;
        } else {
            // increment the request retry count and restart the timeout
            trace!(
                "Resending message: {} to {}",
                request_call.body(),
                node_address
            );
            self.send(node_address.clone(), request_call.packet().clone())
                .await;
            request_call.increment_retries();
            self.active_requests.insert(node_address, request_call);
        }
    }

    /// Sends a `Request` to a node.
    async fn send_request(
        &mut self,
        contact: NodeContact,
        request_id: HandlerReqId,
        request: RequestBody,
    ) -> Result<(), RequestError> {
        let node_address = contact.node_address();

        if node_address.socket_addr == self.listen_socket {
            debug!("Filtered request to self");
            return Err(RequestError::SelfRequest);
        }

        // If there is already an active request or an active challenge (WHOAREYOU sent) for this node, add to pending requests
        if self.active_requests.get(&node_address).is_some()
            || self.active_challenges.get(&node_address).is_some()
        {
            trace!("Request queued for node: {}", node_address);
            self.pending_requests
                .entry(node_address)
                .or_insert_with(Vec::new)
                .push(PendingRequest {
                    contact,
                    request_id,
                    request,
                });
            return Ok(());
        }

        let (packet, initiating_session) = {
            if let Some(session) = self.sessions.get_mut(&node_address) {
                // Encrypt the message and send
                let request = match &request_id {
                    HandlerReqId::Internal(id) | HandlerReqId::External(id) => Request {
                        id: id.clone(),
                        body: request.clone(),
                    },
                };
                let packet = session
                    .encrypt_message(self.node_id, &request.encode())
                    .map_err(|e| RequestError::EncryptionFailed(format!("{e:?}")))?;
                (packet, false)
            } else {
                // No session exists, start a new handshake
                trace!(
                    "Starting session. Sending random packet to: {}",
                    node_address
                );
                let packet =
                    Packet::new_random(&self.node_id).map_err(RequestError::EntropyFailure)?;
                // We are initiating a new session
                (packet, true)
            }
        };

        let call = RequestCall::new(
            contact,
            packet.clone(),
            request_id,
            request,
            initiating_session,
        );
        // let the filter know we are expecting a response
        self.add_expected_response(node_address.socket_addr);
        self.send(node_address.clone(), packet).await;

        self.active_requests.insert(node_address, call);
        Ok(())
    }

    // Sends a request to a node if a session is established, otherwise revert to to normal send
    // request. This unreliable sends which do not timeout or error.
    async fn send_request_no_pending(
        &mut self,
        contact: NodeContact,
        request: Request,
    ) -> Result<(), RequestError> {
        let node_address = contact
            .node_address()
            .map_err(|e| RequestError::InvalidEnr(e.into()))?;

        if node_address.socket_addr == self.listen_socket {
            debug!("Filtered request to self");
            return Err(RequestError::SelfRequest);
        }

        let packet = {
            if let Some(session) = self.sessions.get_mut(&node_address) {
                // Encrypt the message and send
                let packet = session
                    .encrypt_message(self.node_id, &request.clone().encode())
                    .map_err(|e| RequestError::EncryptionFailed(format!("{:?}", e)))?;
                packet
            } else {
                return self.send_request(contact, request).await;
            }
        };

        // let the filter know we are expecting a response
        self.add_expected_response(node_address.socket_addr);
        self.send(node_address.clone(), packet).await;
        Ok(())
    }

    /// Sends an RPC Response.
    async fn send_response(&mut self, node_address: NodeAddress, response: Response) {
        // Check for an established session
        if let Some(session) = self.sessions.get_mut(&node_address) {
            // Encrypt the message and send
            let packet = match session.encrypt_message(self.node_id, &response.encode()) {
                Ok(packet) => packet,
                Err(e) => {
                    warn!("Could not encrypt response: {:?}", e);
                    return;
                }
            };
            self.send(node_address, packet).await;
        } else {
            // Either the session is being established or has expired. We simply drop the
            // response in this case.
            warn!(
                "Session is not established. Dropping response {} for node: {}",
                response, node_address.node_id
            );
        }
    }

    /// This is called in response to a `HandlerOut::WhoAreYou` event. The applications finds the
    /// highest known ENR for a node then we respond to the node with a WHOAREYOU packet.
    async fn send_challenge(&mut self, wru_ref: WhoAreYouRef, remote_enr: Option<Enr>) {
        let node_address = wru_ref.0;
        let message_nonce = wru_ref.1;

        if self.active_challenges.get(&node_address).is_some() {
            warn!("WHOAREYOU already sent. {}", node_address);
            return;
        }

        // NOTE: We do not check if we have an active session here. This was checked before
        // requesting the ENR from the service. It could be the case we have established a session
        // in the meantime, we allow this challenge to establish a second session in the event this
        // race occurs. The nodes will decide amongst themselves which session keys to use (the
        // most recent).

        // It could be the case we have sent an ENR with an active request, however we consider
        // these independent as this is in response to an unknown packet. If the ENR it not in our
        // table (remote_enr is None) then we re-request the ENR to keep the session up to date.

        // send the challenge
        let enr_seq = remote_enr.clone().map_or_else(|| 0, |enr| enr.seq());
        let id_nonce: IdNonce = rand::random();
        let packet = Packet::new_whoareyou(message_nonce, id_nonce, enr_seq);
        let challenge_data = ChallengeData::try_from(packet.authenticated_data().as_slice())
            .expect("Must be the correct challenge size");
        debug!("Sending WHOAREYOU to {}", node_address);
        self.add_expected_response(node_address.socket_addr);
        self.send(node_address.clone(), packet).await;
        self.active_challenges.insert(
            node_address,
            Challenge {
                data: challenge_data,
                remote_enr,
            },
        );
    }

    /* Packet Handling */

    /// Handles a WHOAREYOU packet that was received from the network.
    async fn handle_challenge(
        &mut self,
        src_address: SocketAddr,
        request_nonce: MessageNonce,
        enr_seq: u64,
        challenge_data: ChallengeData,
    ) {
        // Check that this challenge matches a known active request.
        // If this message passes all the requisite checks, a request call is returned.
        let mut request_call = match self.active_requests.remove_by_nonce(&request_nonce) {
            Some((node_address, request_call)) => {
                // Verify that the src_addresses match
                if node_address.socket_addr != src_address {
                    trace!("Received a WHOAREYOU packet for a message with a non-expected source. Source {}, expected_source: {} message_nonce {}", src_address, node_address.socket_addr, hex::encode(request_nonce));
                    // Add the request back if src_address doesn't match
                    self.active_requests.insert(node_address, request_call);
                    return;
                }
                request_call
            }
            None => {
                trace!("Received a WHOAREYOU packet that references an unknown or expired request. Source {}, message_nonce {}", src_address, hex::encode(request_nonce));
                return;
            }
        };

        // double check the message nonces match
        if request_call.packet().message_nonce() != &request_nonce {
            // This could theoretically happen if a peer uses the same node id across
            // different connections.
            warn!("Received a WHOAREYOU from a non expected source. Source: {}, message_nonce {} , expected_nonce: {}", request_call.contact(), hex::encode(request_call.packet().message_nonce()), hex::encode(request_nonce));
            // NOTE: Both mappings are removed in this case.
            return;
        }

        trace!(
            "Received a WHOAREYOU packet response. Source: {}",
            request_call.contact()
        );

        // We do not allow multiple WHOAREYOU packets for a single challenge request. If we have
        // already sent a WHOAREYOU ourselves, we drop sessions who send us a WHOAREYOU in
        // response.
        if request_call.handshake_sent() {
            warn!(
                "Authentication response already sent. Dropping session. Node: {}",
                request_call.contact()
            );
            self.fail_request(request_call, RequestError::InvalidRemotePacket, true)
                .await;
            return;
        }

        // Encrypt the message with an auth header and respond

        // First if a new version of our ENR is requested, obtain it for the header
        let updated_enr = if enr_seq < self.enr.read().seq() {
            Some(self.enr.read().clone())
        } else {
            None
        };

        // Generate a new session and authentication packet
        let (auth_packet, mut session) = match Session::encrypt_with_header(
            request_call.contact(),
            self.key.clone(),
            updated_enr,
            &self.node_id,
            &challenge_data,
            &request_call.encode(),
        ) {
            Ok(v) => v,
            Err(e) => {
                error!("Could not generate a session. Error: {:?}", e);
                self.fail_request(request_call, RequestError::InvalidRemotePacket, true)
                    .await;
                return;
            }
        };

        // There are two quirks with an established session at this point.
        // 1. We may not know the ENR. In this case we need to set up a request to find the ENR and
        //    wait for a response before we officially call this node established.
        // 2. The challenge here could be to an already established session. If so, we need to
        //    update the existing session to attempt to decrypt future messages with the new keys
        //    and update the keys internally upon successful decryption.
        //
        // We handle both of these cases here.

        // Check if we know the ENR, if not request it and flag the session as awaiting an ENR.
        //
        // All sent requests must have an associated node_id. Therefore the following
        // must not panic.
        let node_address = request_call.contact().node_address();
        match request_call.contact().enr() {
            Some(enr) => {
                // NOTE: Here we decide if the session is outgoing or ingoing. The condition for an
                // outgoing session is that we originally sent a RANDOM packet (signifying we did
                // not have a session for a request) and the packet is not a PING (we are not
                // trying to update an old session that may have expired.
                let connection_direction = {
                    match (request_call.initiating_session(), &request_call.body()) {
                        (true, RequestBody::Ping { .. }) => ConnectionDirection::Incoming,
                        (true, _) => ConnectionDirection::Outgoing,
                        (false, _) => ConnectionDirection::Incoming,
                    }
                };

                // We already know the ENR. Send the handshake response packet
                trace!("Sending Authentication response to node: {}", node_address);
                request_call.update_packet(auth_packet.clone());
                request_call.set_handshake_sent();
                request_call.set_initiating_session(false);
                // Reinsert the request_call
                self.insert_active_request(request_call);
                // Send the actual packet to the send task.
                self.send(node_address.clone(), auth_packet).await;

                // Notify the application that the session has been established
                self.service_send
                    .send(HandlerOut::Established(
                        enr,
                        node_address.socket_addr,
                        connection_direction,
                    ))
                    .await
                    .unwrap_or_else(|e| warn!("Error with sending channel: {}", e));
            }
            None => {
                // Don't know the ENR. Establish the session, but request an ENR also

                // Send the Auth response
                let contact = request_call.contact().clone();
                trace!("Sending Authentication response to node: {}", node_address);
                request_call.update_packet(auth_packet.clone());
                request_call.set_handshake_sent();
                // Reinsert the request_call
                self.insert_active_request(request_call);
                self.send(node_address.clone(), auth_packet).await;

                let id = RequestId::random();
                let request = RequestBody::FindNode { distances: vec![0] };
                session.awaiting_enr = Some(id.clone());
                if let Err(e) = self
                    .send_request(contact, HandlerReqId::Internal(id), request)
                    .await
                {
                    warn!("Failed to send Enr request {}", e)
                }
            }
        }
        self.new_session(node_address, session);
    }

    /// Verifies a Node ENR to it's observed address. If it fails, any associated session is also
    /// considered failed. If it succeeds, we notify the application.
    fn verify_enr(&self, enr: &Enr, node_address: &NodeAddress) -> bool {
        // If the ENR does not match the observed IP addresses, we consider the Session
        // failed.
        enr.node_id() == node_address.node_id
            && match node_address.socket_addr {
                SocketAddr::V4(socket_addr) => enr
                    .udp4_socket()
                    .map_or(true, |advertized_addr| socket_addr == advertized_addr),
                SocketAddr::V6(socket_addr) => enr
                    .udp6_socket()
                    .map_or(true, |advertized_addr| socket_addr == advertized_addr),
            }
    }

    /// Handle a message that contains an authentication header.
    #[allow(clippy::too_many_arguments)]
    async fn handle_auth_message(
        &mut self,
        node_address: NodeAddress,
        message_nonce: MessageNonce,
        id_nonce_sig: &[u8],
        ephem_pubkey: &[u8],
        enr_record: Option<Enr>,
        message: &[u8],
        authenticated_data: &[u8],
    ) {
        // Needs to match an outgoing challenge packet (so we have the required nonce to be signed). If it doesn't we drop the packet.
        // This will lead to future outgoing challenges if they proceed to send further encrypted
        // packets.
        trace!(
            "Received an Authentication header message from: {}",
            node_address
        );

        if let Some(challenge) = self.active_challenges.remove(&node_address) {
            match Session::establish_from_challenge(
                self.key.clone(),
                &self.node_id,
                &node_address.node_id,
                challenge,
                id_nonce_sig,
                ephem_pubkey,
                enr_record,
            ) {
                Ok((session, enr)) => {
                    // Receiving an AuthResponse must give us an up-to-date view of the node ENR.
                    // Verify the ENR is valid
                    if self.verify_enr(&enr, &node_address) {
                        // Session is valid
                        // Notify the application
                        // The session established here are from WHOAREYOU packets that we sent.
                        // This occurs when a node established a connection with us.
                        if let Err(e) = self
                            .service_send
                            .send(HandlerOut::Established(
                                enr,
                                node_address.socket_addr,
                                ConnectionDirection::Incoming,
                            ))
                            .await
                        {
                            warn!("Failed to inform of established session {}", e)
                        }
                        self.new_session(node_address.clone(), session);
                        self.handle_message(
                            node_address.clone(),
                            message_nonce,
                            message,
                            authenticated_data,
                        )
                        .await;
                        // We could have pending messages that were awaiting this session to be
                        // established. If so process them.
                        self.send_next_request(node_address).await;
                    } else {
                        // IP's or NodeAddress don't match. Drop the session.
                        warn!(
                            "Session has invalid ENR. Enr sockets: {:?}, {:?}. Expected: {}",
                            enr.udp4_socket(),
                            enr.udp6_socket(),
                            node_address
                        );
                        self.fail_session(&node_address, RequestError::InvalidRemoteEnr, true)
                            .await;
                    }
                }
                Err(Discv5Error::InvalidChallengeSignature(challenge)) => {
                    warn!(
                        "Authentication header contained invalid signature. Ignoring packet from: {}",
                        node_address
                    );
                    // insert back the challenge
                    self.active_challenges.insert(node_address, challenge);
                }
                Err(e) => {
                    warn!(
                        "Invalid Authentication header. Dropping session. Error: {:?}",
                        e
                    );
                    self.fail_session(&node_address, RequestError::InvalidRemotePacket, true)
                        .await;
                }
            }
        } else {
            warn!(
                "Received an authenticated header without a matching WHOAREYOU request. {}",
                node_address
            );
        }
    }

    async fn send_next_request(&mut self, node_address: NodeAddress) {
        // ensure we are not over writing any existing requests
        if self.active_requests.get(&node_address).is_none() {
            if let std::collections::hash_map::Entry::Occupied(mut entry) =
                self.pending_requests.entry(node_address)
            {
                // If it exists, there must be a request here
                let PendingRequest {
                    contact,
                    request_id,
                    request,
                } = entry.get_mut().remove(0);
                if entry.get().is_empty() {
                    entry.remove();
                }
                trace!("Sending next awaiting message. Node: {}", contact);
                if let Err(request_error) = self
                    .send_request(contact, request_id.clone(), request)
                    .await
                {
                    warn!("Failed to send next awaiting request {}", request_error);
                    // Inform the service that the request failed
                    match request_id {
                        HandlerReqId::Internal(_) => {
                            // An internal request could not be sent. For now we do nothing about
                            // this.
                        }
                        HandlerReqId::External(id) => {
                            if let Err(e) = self
                                .service_send
                                .send(HandlerOut::RequestFailed(id, request_error))
                                .await
                            {
                                warn!("Failed to inform that request failed {}", e);
                            }
                        }
                    }
                }
            }
        }
    }

    /// Handle a standard message that does not contain an authentication header.
    #[allow(clippy::single_match)]
    async fn handle_message(
        &mut self,
        node_address: NodeAddress,
        message_nonce: MessageNonce,
        message: &[u8],
        authenticated_data: &[u8],
    ) {
        // check if we have an available session
        if let Some(session) = self.sessions.get_mut(&node_address) {
            // attempt to decrypt and process the message.
            let message = match session.decrypt_message(message_nonce, message, authenticated_data)
            {
                Ok(m) => match Message::decode(&m) {
                    Ok(p) => p,
                    Err(e) => {
                        warn!("Failed to decode message. Error: {:?}, {}", e, node_address);
                        return;
                    }
                },
                Err(e) => {
                    // We have a session, but the message could not be decrypted. It is likely the node
                    // sending this message has dropped their session. In this case, this message is a
                    // Random packet and we should reply with a WHOAREYOU.
                    // This means we need to drop the current session and re-establish.
                    trace!("Decryption failed. Error {}", e);
                    debug!(
                        "Message from node: {} is not encrypted with known session keys.",
                        node_address
                    );
                    self.fail_session(&node_address, RequestError::InvalidRemotePacket, true)
                        .await;
                    // If we haven't already sent a WhoAreYou,
                    // spawn a WHOAREYOU event to check for highest known ENR
                    if self.active_challenges.get(&node_address).is_none() {
                        let whoareyou_ref = WhoAreYouRef(node_address, message_nonce);
                        if let Err(e) = self
                            .service_send
                            .send(HandlerOut::WhoAreYou(whoareyou_ref))
                            .await
                        {
                            warn!("Failed to send WhoAreYou to the service {}", e)
                        }
                    } else {
                        trace!("WHOAREYOU packet already sent: {}", node_address);
                    }
                    return;
                }
            };

            trace!("Received message from: {}", node_address);

            // Remove any associated request from pending_request
            match message {
                Message::Request(request) => {
                    // report the request to the application
                    if let Err(e) = self
                        .service_send
                        .send(HandlerOut::Request(node_address, Box::new(request)))
                        .await
                    {
                        warn!("Failed to report request to application {}", e)
                    }
                }
                Message::Response(response) => {
                    // Sessions could be awaiting an ENR response. Check if this response matches
                    // these
                    if let Some(request_id) = session.awaiting_enr.as_ref() {
                        if &response.id == request_id {
                            session.awaiting_enr = None;
                            match response.body {
                                ResponseBody::Nodes { mut nodes, .. } => {
                                    // Received the requested ENR
                                    if let Some(enr) = nodes.pop() {
                                        if self.verify_enr(&enr, &node_address) {
                                            // Notify the application
                                            // This can occur when we try to dial a node without an
                                            // ENR. In this case we have attempted to establish the
                                            // connection, so this is an outgoing connection.
                                            if let Err(e) = self
                                                .service_send
                                                .send(HandlerOut::Established(
                                                    enr,
                                                    node_address.socket_addr,
                                                    ConnectionDirection::Outgoing,
                                                ))
                                                .await
                                            {
                                                warn!("Failed to inform established outgoing connection {}", e)
                                            }
                                            return;
                                        }
                                    }
                                }
                                _ => {}
                            }
                            debug!("Session failed invalid ENR response");
                            self.fail_session(&node_address, RequestError::InvalidRemoteEnr, true)
                                .await;
                            return;
                        }
                    }
                    // Handle standard responses
                    self.handle_response(node_address, response).await;
                }
            }
        } else {
            // no session exists
            trace!("Received a message without a session. {}", node_address);
            trace!("Requesting a WHOAREYOU packet to be sent.");
            // spawn a WHOAREYOU event to check for highest known ENR
            let whoareyou_ref = WhoAreYouRef(node_address, message_nonce);
            if let Err(e) = self
                .service_send
                .send(HandlerOut::WhoAreYou(whoareyou_ref))
                .await
            {
                warn!(
                    "Spawn a WHOAREYOU event to check for highest known ENR failed {}",
                    e
                )
            }
        }
    }

    /// Handles a response to a request. Re-inserts the request call if the response is a multiple
    /// Nodes response.
    async fn handle_response(&mut self, node_address: NodeAddress, response: Response) {
        // Find a matching request, if any
        if let Some(mut request_call) = self.active_requests.remove(&node_address) {
            let id = match request_call.id() {
                HandlerReqId::Internal(id) | HandlerReqId::External(id) => id,
            };
            if id != &response.id {
                trace!(
                    "Received an RPC Response to an unknown request. Likely late response. {}",
                    node_address
                );
                // add the request back and reset the timer
                self.active_requests.insert(node_address, request_call);
                return;
            }

            // The response matches a request

            // Check to see if this is a Nodes response, in which case we may require to wait for
            // extra responses
            if let ResponseBody::Nodes { total, .. } = response.body {
                if total > 1 {
                    // This is a multi-response Nodes response
                    if let Some(remaining_responses) = request_call.remaining_responses_mut() {
                        *remaining_responses -= 1;
                        if remaining_responses != &0 {
                            // more responses remaining, add back the request and send the response
                            // add back the request and send the response
                            self.active_requests
                                .insert(node_address.clone(), request_call);
                            if let Err(e) = self
                                .service_send
                                .send(HandlerOut::Response(node_address, Box::new(response)))
                                .await
                            {
                                warn!("Failed to inform of response {}", e)
                            }
                            return;
                        }
                    } else {
                        // This is the first instance
                        *request_call.remaining_responses_mut() = Some(total - 1);
                        // add back the request and send the response
                        self.active_requests
                            .insert(node_address.clone(), request_call);
                        if let Err(e) = self
                            .service_send
                            .send(HandlerOut::Response(node_address, Box::new(response)))
                            .await
                        {
                            warn!("Failed to inform of response {}", e)
                        }
                        return;
                    }
                }
            }

            // Remove the expected response
            self.remove_expected_response(node_address.socket_addr);

            // The request matches report the response
            if let Err(e) = self
                .service_send
                .send(HandlerOut::Response(
                    node_address.clone(),
                    Box::new(response),
                ))
                .await
            {
                warn!("Failed to inform of response {}", e)
            }
            self.send_next_request(node_address).await;
        } else {
            // This is likely a late response and we have already failed the request. These get
            // dropped here.
            trace!("Late response from node: {}", node_address);
        }
    }

    /// Inserts a request and associated auth_tag mapping.
    fn insert_active_request(&mut self, request_call: RequestCall) {
        let node_address = request_call.contact().node_address();

        // adds the mapping of message nonce to node address
        self.active_requests.insert(node_address, request_call);
    }

    fn new_session(&mut self, node_address: NodeAddress, session: Session) {
        if let Some(current_session) = self.sessions.get_mut(&node_address) {
            current_session.update(session);
        } else {
            self.sessions.insert(node_address, session);
            METRICS
                .active_sessions
                .store(self.sessions.len(), Ordering::Relaxed);
        }
    }

    /// A request has failed.
    async fn fail_request(
        &mut self,
        request_call: RequestCall,
        error: RequestError,
        remove_session: bool,
    ) {
        // The Request has expired, remove the session.
        // Fail the current request
        match request_call.id() {
            HandlerReqId::Internal(_) => {
                // Do not report failures on requests belonging to the handler.
            }
            HandlerReqId::External(id) => {
                if let Err(e) = self
                    .service_send
                    .send(HandlerOut::RequestFailed(id.clone(), error.clone()))
                    .await
                {
                    warn!("Failed to inform request failure {}", e)
                }
            }
        }

        let node_address = request_call.contact().node_address();
        self.fail_session(&node_address, error, remove_session)
            .await;
    }

    /// Removes a session and updates associated metrics and fields.
    async fn fail_session(
        &mut self,
        node_address: &NodeAddress,
        error: RequestError,
        remove_session: bool,
    ) {
        if remove_session {
            self.sessions.remove(node_address);
            METRICS
                .active_sessions
                .store(self.sessions.len(), Ordering::Relaxed);
        }
        if let Some(to_remove) = self.pending_requests.remove(node_address) {
            for PendingRequest { request_id, .. } in to_remove {
                match request_id {
                    HandlerReqId::Internal(_) => {
                        // Do not report failures on requests belonging to the handler.
                    }
                    HandlerReqId::External(id) => {
                        if let Err(e) = self
                            .service_send
                            .send(HandlerOut::RequestFailed(id, error.clone()))
                            .await
                        {
                            warn!("Failed to inform request failure {}", e)
                        }
                    }
                }
            }
        }
    }

    /// Sends a packet to the send handler to be encoded and sent.
    async fn send(&mut self, node_address: NodeAddress, packet: Packet) {
        let outbound_packet = socket::OutboundPacket {
            node_address,
            packet,
        };
        if let Err(e) = self.socket.send.send(outbound_packet).await {
            warn!("Failed to send outbound packet {}", e)
        }
    }

    /// Check if any banned nodes have served their time and unban them.
    fn unban_nodes_check(&self) {
        PERMIT_BAN_LIST
            .write()
            .ban_ips
            .retain(|_, time| time.is_none() || Some(Instant::now()) < *time);
        PERMIT_BAN_LIST
            .write()
            .ban_nodes
            .retain(|_, time| time.is_none() || Some(Instant::now()) < *time);
    }
}<|MERGE_RESOLUTION|>--- conflicted
+++ resolved
@@ -90,15 +90,11 @@
     /// `NodeContact` we know of.
     Request(NodeContact, Box<Request>),
 
-<<<<<<< HEAD
     /// Requests without tracking responses which ignore the pending queue.
     RequestNoPending(NodeContact, Box<Request>),
 
-    /// Send a response to a received request to a particular node.
-=======
     /// A Response to send to a particular node to answer a HandlerOut::Request has been
     /// received from the application layer.
->>>>>>> 97a806cc
     ///
     /// The handler does not keep state of requests, so the application layer must send the
     /// response back to the `NodeAddress` from which the request was received.
@@ -306,20 +302,15 @@
                                 }
                             }
                         }
-<<<<<<< HEAD
-                        HandlerRequest::RequestNoPending(contact, request) => {
-                           let id = request.id.clone();
-                           if let Err(request_error) =  self.send_request_no_pending(contact, *request).await {
+                        HandlerIn::RequestNoPending(contact, request) => {
+                            let Request { id, body: request } = *request;
+                           if let Err(request_error) =  self.send_request_no_pending(contact, HandlerReqId::External(id.clone()), request).await {
                                // If the sending failed report to the application
-                               let _ = self.outbound_channel.send(HandlerResponse::RequestFailed(id, request_error)).await;
+                               let _ = self.service_send.send(HandlerOut::RequestFailed(id, request_error)).await;
                            }
                         }
-                        HandlerRequest::Response(dst, response) => self.send_response(dst, *response).await,
-                        HandlerRequest::WhoAreYou(wru_ref, enr) => self.send_challenge(wru_ref, enr).await,
-=======
                         HandlerIn::Response(dst, response) => self.send_response(dst, *response).await,
                         HandlerIn::WhoAreYou(wru_ref, enr) => self.send_challenge(wru_ref, enr).await,
->>>>>>> 97a806cc
                     }
                 }
                 Some(inbound_packet) = self.socket.recv.recv() => {
@@ -517,11 +508,10 @@
     async fn send_request_no_pending(
         &mut self,
         contact: NodeContact,
-        request: Request,
+        request_id: HandlerReqId,
+        request: RequestBody,
     ) -> Result<(), RequestError> {
-        let node_address = contact
-            .node_address()
-            .map_err(|e| RequestError::InvalidEnr(e.into()))?;
+        let node_address = contact.node_address();
 
         if node_address.socket_addr == self.listen_socket {
             debug!("Filtered request to self");
@@ -530,13 +520,19 @@
 
         let packet = {
             if let Some(session) = self.sessions.get_mut(&node_address) {
+                let request = match &request_id {
+                    HandlerReqId::Internal(id) | HandlerReqId::External(id) => Request {
+                        id: id.clone(),
+                        body: request.clone(),
+                    },
+                };
                 // Encrypt the message and send
                 let packet = session
                     .encrypt_message(self.node_id, &request.clone().encode())
                     .map_err(|e| RequestError::EncryptionFailed(format!("{:?}", e)))?;
                 packet
             } else {
-                return self.send_request(contact, request).await;
+                return self.send_request(contact, request_id, request).await;
             }
         };
 
