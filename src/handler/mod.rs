//! Session and packet handling for the Discv5 Discovery service.
//!
//! The [`Handler`] is responsible for establishing and maintaining sessions with
//! connected/discovered nodes. Each node, identified by it's [`NodeId`] is associated with a
//! `Session`. This service drives the handshakes for establishing the sessions and associated
//! logic for sending/requesting initial connections/ENR's to/from unknown peers.
//!
//! The [`Handler`] also manages the timeouts for each request and reports back RPC failures,
//! and received messages. Messages are encrypted and decrypted using the
//! associated `Session` for each node.
//!
//! An ongoing established connection is abstractly represented by a `Session`. A node that provides an ENR with an
//! IP address/port that doesn't match the source, is considered invalid. A node that doesn't know
//! their external contactable addresses should set their ENR IP field to `None`.
//!
//! The Handler also routinely checks the timeouts for banned nodes and removes them from the
//! banned list once their ban expires.
//!
//! # Usage
//!
//! Interacting with a handler is done via channels. A Handler is spawned using the [`Handler::spawn`]
//! function. This returns an exit channel, a sending and receiving channel respectively. If the
//! exit channel is dropped or fired, the handler task gets shutdown.
//!
//! Requests from the application layer can be made via the receive channel using a [`HandlerIn`].
//! Responses from the application layer can be made via the receive channel using a [`HandlerIn`].
//! Messages from the a node on the network come by [`Socket`] and get the form of a [`HandlerOut`]
//! and can be forwarded to the application layer via the send channel.
use crate::{
    config::Discv5Config,
    discv5::PERMIT_BAN_LIST,
    error::{Discv5Error, RequestError},
    packet::{ChallengeData, IdNonce, MessageNonce, Packet, PacketKind},
    rpc::{Message, Request, RequestBody, RequestId, Response, ResponseBody},
    socket,
    socket::{FilterConfig, Socket},
    Enr,
};
use enr::{CombinedKey, NodeId};
use futures::prelude::*;
use parking_lot::RwLock;
use std::{
    collections::HashMap,
    convert::TryFrom,
    default::Default,
    net::SocketAddr,
    pin::Pin,
    sync::{atomic::Ordering, Arc},
    task::{Context, Poll},
    time::{Duration, Instant},
};
use tokio::sync::{mpsc, oneshot};
use tracing::{debug, error, trace, warn};

mod active_requests;
mod crypto;
mod session;
mod tests;

pub use crate::node_info::{NodeAddress, NodeContact};

use crate::metrics::METRICS;

use crate::lru_time_cache::LruTimeCache;
use active_requests::ActiveRequests;
use session::Session;

// The time interval to check banned peer timeouts and unban peers when the timeout has elapsed (in
// seconds).
const BANNED_NODES_CHECK: u64 = 300; // Check every 5 minutes.

/// Messages sent from the application layer to `Handler`.
#[derive(Debug, Clone, PartialEq)]
#[allow(clippy::large_enum_variant)]
pub enum HandlerIn {
    /// A Request to send to a `NodeContact` has been received from the application layer. A
    /// `NodeContact` is an abstract type that allows for either an ENR to be sent or a `Raw` type
    /// which represents an `SocketAddr`, `PublicKey` and `NodeId`. This type can be created from
    /// MultiAddrs and MultiAddr strings for some keys.
    ///
    /// This permits us to send messages to nodes without knowing their ENR. In this case their ENR
    /// will be requested during the handshake.
    ///
    /// A Request is flagged and permits responses through the packet filter.
    ///
    /// Note: To update an ENR for an unknown node, we request a FINDNODE with distance 0 to the
    /// `NodeContact` we know of.
    Request(NodeContact, Box<Request>),

    /// A Response to send to a particular node to answer a HandlerOut::Request has been
    /// received from the application layer.
    ///
    /// The handler does not keep state of requests, so the application layer must send the
    /// response back to the `NodeAddress` from which the request was received.
    Response(NodeAddress, Box<Response>),

    /// A Random packet has been received and we have requested the application layer to inform
    /// us what the highest known ENR is for this node.
    /// The `WhoAreYouRef` is sent out in the `HandlerResponse::WhoAreYou` event and should
    /// be returned here to submit the application's response.
    WhoAreYou(WhoAreYouRef, Option<Enr>),
}

/// Messages sent between a node on the network and `Handler`.
#[derive(Debug, Clone, PartialEq)]
pub enum HandlerOut {
    /// A session has been established with a node.
    ///
    /// A session is only considered established once we have received a signed ENR from the
    /// node and received messages from it's `SocketAddr` matching it's ENR fields.
    Established(Enr, ConnectionDirection),

    /// A Request has been received from a node on the network.
    Request(NodeAddress, Box<Request>),

    /// A Response has been received from a node on the network.
    Response(NodeAddress, Box<Response>),

    /// An unknown source has requested information from us. Return the reference with the known
    /// ENR of this node (if known). See the `HandlerRequest::WhoAreYou` variant.
    WhoAreYou(WhoAreYouRef),

    /// An RPC request failed.
    ///
    /// This returns the request ID and an error indicating why the request failed.
    RequestFailed(RequestId, RequestError),
}

/// How we connected to the node.
#[derive(PartialEq, Eq, Debug, Copy, Clone)]
pub enum ConnectionDirection {
    /// The node contacted us.
    Incoming,
    /// We contacted the node.
    Outgoing,
}

/// A reference for the application layer to send back when the handler requests any known
/// ENR for the NodeContact.
#[derive(Debug, Clone, PartialEq)]
pub struct WhoAreYouRef(pub NodeAddress, MessageNonce);

#[derive(Debug)]
/// A Challenge (WHOAREYOU) object used to handle and send WHOAREYOU requests.
pub struct Challenge {
    /// The challenge data received from the node.
    data: ChallengeData,
    /// The remote's ENR if we know it. We can receive a challenge from an unknown node.
    remote_enr: Option<Enr>,
}

/// A request to a node that we are waiting for a response.
#[derive(Debug)]
pub(crate) struct RequestCall {
    contact: NodeContact,
    /// The raw discv5 packet sent.
    packet: Packet,
    /// The unencrypted message. Required if need to re-encrypt and re-send.
    request: Request,
    /// Handshakes attempted.
    handshake_sent: bool,
    /// The number of times this request has been re-sent.
    retries: u8,
    /// If we receive a Nodes Response with a total greater than 1. This keeps track of the
    /// remaining responses expected.
    remaining_responses: Option<u64>,
    /// Signifies if we are initiating the session with a random packet. This is only used to
    /// determine the connection direction of the session.
    initiating_session: bool,
}

impl RequestCall {
    fn new(
        contact: NodeContact,
        packet: Packet,
        request: Request,
        initiating_session: bool,
    ) -> Self {
        RequestCall {
            contact,
            packet,
            request,
            handshake_sent: false,
            retries: 1,
            remaining_responses: None,
            initiating_session,
        }
    }

    fn id(&self) -> &RequestId {
        &self.request.id
    }
}

/// Process to handle handshakes and sessions established from raw RPC communications between nodes.
pub struct Handler {
    /// Configuration for the discv5 service.
    request_retries: u8,
    /// The local node id to save unnecessary read locks on the ENR. The NodeID should not change
    /// during the operation of the server.
    node_id: NodeId,
    /// The local ENR.
    enr: Arc<RwLock<Enr>>,
    /// The key to sign the ENR and set up encrypted communication with peers.
    key: Arc<RwLock<CombinedKey>>,
    /// Pending raw requests.
    active_requests: ActiveRequests,
    /// The expected responses by SocketAddr which allows packets to pass the underlying filter.
    filter_expected_responses: Arc<RwLock<HashMap<SocketAddr, usize>>>,
    /// Requests awaiting a handshake completion.
    pending_requests: HashMap<NodeAddress, Vec<(NodeContact, Request)>>,
    /// Currently in-progress handshakes with peers.
    active_challenges: LruTimeCache<NodeAddress, Challenge>,
    /// Established sessions with peers.
    sessions: LruTimeCache<NodeAddress, Session>,
    /// The channel to receive messages from the application layer.
    service_recv: mpsc::UnboundedReceiver<HandlerIn>,
    /// The channel to send messages to the application layer.
    service_send: mpsc::Sender<HandlerOut>,
    /// The listening socket to filter out any attempted requests to self.
    listen_socket: SocketAddr,
    /// The discovery v5 UDP socket tasks.
    socket: Socket,
    /// Exit channel to shutdown the handler.
    exit: oneshot::Receiver<()>,
}

type HandlerReturn = (
    oneshot::Sender<()>,
    mpsc::UnboundedSender<HandlerIn>,
    mpsc::Receiver<HandlerOut>,
);
impl Handler {
    /// A new Session service which instantiates the UDP socket send/recv tasks.
    pub async fn spawn(
        enr: Arc<RwLock<Enr>>,
        key: Arc<RwLock<CombinedKey>>,
        listen_socket: SocketAddr,
        config: Discv5Config,
    ) -> Result<HandlerReturn, std::io::Error> {
        let (exit_sender, exit) = oneshot::channel();
        // create the channels to send/receive messages from the application
        let (handler_send, service_recv) = mpsc::unbounded_channel();
        let (service_send, handler_recv) = mpsc::channel(50);

        // Creates a SocketConfig to pass to the underlying UDP socket tasks.

        // Lets the underlying filter know that we are expecting a packet from this source.
        let filter_expected_responses = Arc::new(RwLock::new(HashMap::new()));

        // The local node id
        let node_id = enr.read().node_id();

        // enable the packet filter if required

        let filter_config = FilterConfig {
            enabled: config.enable_packet_filter,
            rate_limiter: config.filter_rate_limiter.clone(),
            max_nodes_per_ip: config.filter_max_nodes_per_ip,
            max_bans_per_ip: config.filter_max_bans_per_ip,
        };

        let socket_config = socket::SocketConfig {
            executor: config.executor.clone().expect("Executor must exist"),
            socket_addr: listen_socket,
            filter_config,
            local_node_id: node_id,
            expected_responses: filter_expected_responses.clone(),
            ban_duration: config.ban_duration,
        };

        // Attempt to bind to the socket before spinning up the send/recv tasks.
        let socket = socket::Socket::new_socket(&socket_config.socket_addr).await?;

        config
            .executor
            .clone()
            .expect("Executor must be present")
            .spawn(Box::pin(async move {
                let socket = match socket::Socket::new(socket, socket_config) {
                    Ok(v) => v,
                    Err(e) => {
                        error!("Could not bind UDP socket. {}", e);
                        return;
                    }
                };

                let mut handler = Handler {
                    request_retries: config.request_retries,
                    node_id,
                    enr,
                    key,
                    active_requests: ActiveRequests::new(config.request_timeout),
                    pending_requests: HashMap::new(),
                    filter_expected_responses,
                    sessions: LruTimeCache::new(
                        config.session_timeout,
                        Some(config.session_cache_capacity),
                    ),
                    active_challenges: LruTimeCache::new(config.request_timeout * 2, None),
                    service_recv,
                    service_send,
                    listen_socket,
                    socket,
                    exit,
                };
                debug!("Handler Starting");
                handler.start().await;
            }));

        Ok((exit_sender, handler_send, handler_recv))
    }

    /// The main execution loop for the handler.
    async fn start(&mut self) {
        let mut banned_nodes_check = tokio::time::interval(Duration::from_secs(BANNED_NODES_CHECK));

        loop {
            tokio::select! {
                Some(handler_request) = self.service_recv.recv() => {
                    match handler_request {
                        HandlerIn::Request(contact, request) => {
                           let id = request.id.clone();
                           if let Err(request_error) =  self.send_request(contact, *request).await {
                               // If the sending failed report to the application
                               if let Err(e) = self.service_send.send(HandlerOut::RequestFailed(id, request_error)).await {
                                   warn!("Failed to inform that request failed {}", e)
                               }
                           }
                        }
                        HandlerIn::Response(dst, response) => self.send_response(dst, *response).await,
                        HandlerIn::WhoAreYou(wru_ref, enr) => self.send_challenge(wru_ref, enr).await,
                    }
                }
                Some(inbound_packet) = self.socket.recv.recv() => {
                    self.process_inbound_packet(inbound_packet).await;
                }
                Some(Ok((node_address, pending_request))) = self.active_requests.next() => {
                    self.handle_request_timeout(node_address, pending_request).await;
                }
                _ = banned_nodes_check.tick() => self.unban_nodes_check(), // Unban nodes that are past the timeout
                _ = &mut self.exit => {
                    return;
                }
            }
        }
    }

    /// Processes an inbound decoded packet.
    async fn process_inbound_packet(&mut self, inbound_packet: socket::InboundPacket) {
        let message_nonce = inbound_packet.header.message_nonce;
        match inbound_packet.header.kind {
            PacketKind::WhoAreYou { enr_seq, .. } => {
                let challenge_data =
                    ChallengeData::try_from(inbound_packet.authenticated_data.as_slice())
                        .expect("Must be correct size");
                self.handle_challenge(
                    inbound_packet.src_address,
                    message_nonce,
                    enr_seq,
                    challenge_data,
                )
                .await
            }
            PacketKind::Handshake {
                src_id,
                id_nonce_sig,
                ephem_pubkey,
                enr_record,
            } => {
                let node_address = NodeAddress {
                    socket_addr: inbound_packet.src_address,
                    node_id: src_id,
                };
                self.handle_auth_message(
                    node_address,
                    message_nonce,
                    &id_nonce_sig,
                    &ephem_pubkey,
                    enr_record,
                    &inbound_packet.message,
                    &inbound_packet.authenticated_data, // This is required for authenticated data in decryption.
                )
                .await
            }
            PacketKind::Message { src_id } => {
                let node_address = NodeAddress {
                    socket_addr: inbound_packet.src_address,
                    node_id: src_id,
                };
                self.handle_message(
                    node_address,
                    message_nonce,
                    &inbound_packet.message,
                    &inbound_packet.authenticated_data,
                )
                .await
            }
        }
    }

    fn remove_expected_response(&mut self, socket_addr: SocketAddr) {
        if let std::collections::hash_map::Entry::Occupied(mut entry) =
            self.filter_expected_responses.write().entry(socket_addr)
        {
            let count = entry.get_mut();
            *count = count.saturating_sub(1);
            if count == &0 {
                entry.remove();
            }
        }
    }

    fn add_expected_response(&mut self, socket_addr: SocketAddr) {
        *self
            .filter_expected_responses
            .write()
            .entry(socket_addr)
            .or_default() += 1;
    }

    /// A request has timed out.
    async fn handle_request_timeout(
        &mut self,
        node_address: NodeAddress,
        mut request_call: RequestCall,
    ) {
        if request_call.retries >= self.request_retries {
            trace!("Request timed out with {}", node_address);
            // Remove the request from the awaiting packet_filter
            self.remove_expected_response(node_address.socket_addr);
            // The request has timed out. We keep any established session for future use.
            self.fail_request(request_call, RequestError::Timeout, false)
                .await;
        } else {
            // increment the request retry count and restart the timeout
            trace!(
                "Resending message: {} to {}",
                request_call.request,
                node_address
            );
            self.send(node_address.clone(), request_call.packet.clone())
                .await;
            request_call.retries += 1;
            self.active_requests.insert(node_address, request_call);
        }
    }

    /// Sends a `Request` to a node.
    async fn send_request(
        &mut self,
        contact: NodeContact,
        request: Request,
    ) -> Result<(), RequestError> {
<<<<<<< HEAD
        let node_address = contact.node_address();
=======
        let node_address = contact.node_address().map_err(RequestError::InvalidEnr)?;
>>>>>>> 31ec5889

        if node_address.socket_addr == self.listen_socket {
            debug!("Filtered request to self");
            return Err(RequestError::SelfRequest);
        }

        // If there is already an active request for this node, add to pending requests
        if self.active_requests.get(&node_address).is_some() {
            trace!("Request queued for node: {}", node_address);
            self.pending_requests
                .entry(node_address)
                .or_insert_with(Vec::new)
                .push((contact, request));
            return Ok(());
        }

        let (packet, initiating_session) = {
            if let Some(session) = self.sessions.get_mut(&node_address) {
                // Encrypt the message and send
                let packet = session
                    .encrypt_message(self.node_id, &request.clone().encode())
                    .map_err(|e| RequestError::EncryptionFailed(format!("{:?}", e)))?;
                (packet, false)
            } else {
                // No session exists, start a new handshake
                trace!(
                    "Starting session. Sending random packet to: {}",
                    node_address
                );
                let packet =
                    Packet::new_random(&self.node_id).map_err(RequestError::EntropyFailure)?;
                // We are initiating a new session
                (packet, true)
            }
        };

        let call = RequestCall::new(contact, packet.clone(), request, initiating_session);
        // let the filter know we are expecting a response
        self.add_expected_response(node_address.socket_addr);
        self.send(node_address.clone(), packet).await;

        self.active_requests.insert(node_address, call);
        Ok(())
    }

    /// Sends an RPC Response.
    async fn send_response(&mut self, node_address: NodeAddress, response: Response) {
        // Check for an established session
        if let Some(session) = self.sessions.get_mut(&node_address) {
            // Encrypt the message and send
            let packet = match session.encrypt_message(self.node_id, &response.encode()) {
                Ok(packet) => packet,
                Err(e) => {
                    warn!("Could not encrypt response: {:?}", e);
                    return;
                }
            };
            self.send(node_address, packet).await;
        } else {
            // Either the session is being established or has expired. We simply drop the
            // response in this case.
            warn!(
                "Session is not established. Dropping response {} for node: {}",
                response, node_address.node_id
            );
        }
    }

    /// This is called in response to a `HandlerResponse::WhoAreYou` event. The applications finds the
    /// highest known ENR for a node then we respond to the node with a WHOAREYOU packet.
    async fn send_challenge(&mut self, wru_ref: WhoAreYouRef, remote_enr: Option<Enr>) {
        let node_address = wru_ref.0;
        let message_nonce = wru_ref.1;

        if self.active_challenges.peek(&node_address).is_some() {
            warn!("WHOAREYOU already sent. {}", node_address);
            return;
        }

        // Ignore this request if the session is already established
        if self.sessions.get(&node_address).is_some() {
            trace!(
                "Session already established. WHOAREYOU not sent to {}",
                node_address
            );
            return;
        }

        // It could be the case we have sent an ENR with an active request, however we consider
        // these independent as this is in response to an unknown packet. If the ENR it not in our
        // table (remote_enr is None) then we re-request the ENR to keep the session up to date.

        // send the challenge
        let enr_seq = remote_enr.clone().map_or_else(|| 0, |enr| enr.seq());
        let id_nonce: IdNonce = rand::random();
        let packet = Packet::new_whoareyou(message_nonce, id_nonce, enr_seq);
        let challenge_data = ChallengeData::try_from(packet.authenticated_data().as_slice())
            .expect("Must be the correct challenge size");
        debug!("Sending WHOAREYOU to {}", node_address);
        self.send(node_address.clone(), packet).await;
        self.active_challenges.insert(
            node_address,
            Challenge {
                data: challenge_data,
                remote_enr,
            },
        );
    }

    /* Packet Handling */

    /// Handles a WHOAREYOU packet that was received from the network.
    async fn handle_challenge(
        &mut self,
        src_address: SocketAddr,
        request_nonce: MessageNonce,
        enr_seq: u64,
        challenge_data: ChallengeData,
    ) {
        // Check that this challenge matches a known active request.
        // If this message passes all the requisite checks, a request call is returned.
        let mut request_call = match self.active_requests.remove_by_nonce(&request_nonce) {
            Some((node_address, request_call)) => {
                // Verify that the src_addresses match
                if node_address.socket_addr != src_address {
                    trace!("Received a WHOAREYOU packet for a message with a non-expected source. Source {}, expected_source: {} message_nonce {}", src_address, node_address.socket_addr, hex::encode(request_nonce));
                    // Add the request back if src_address doesn't match
                    self.active_requests.insert(node_address, request_call);
                    return;
                }
                request_call
            }
            None => {
                trace!("Received a WHOAREYOU packet that references an unknown or expired request. Source {}, message_nonce {}", src_address, hex::encode(request_nonce));
                return;
            }
        };

        // double check the message nonces match
        if request_call.packet.message_nonce() != &request_nonce {
            // This could theoretically happen if a peer uses the same node id across
            // different connections.
            warn!("Received a WHOAREYOU from a non expected source. Source: {}, message_nonce {} , expected_nonce: {}", request_call.contact, hex::encode(request_call.packet.message_nonce()), hex::encode(request_nonce));
            // NOTE: Both mappings are removed in this case.
            return;
        }

        trace!(
            "Received a WHOAREYOU packet response. Source: {}",
            request_call.contact
        );

        // We do not allow multiple WHOAREYOU packets for a single challenge request. If we have
        // already sent a WHOAREYOU ourselves, we drop sessions who send us a WHOAREYOU in
        // response.
        if request_call.handshake_sent {
            warn!(
                "Authentication response already sent. Dropping session. Node: {}",
                request_call.contact
            );
            self.fail_request(request_call, RequestError::InvalidRemotePacket, true)
                .await;
            return;
        }

        // Encrypt the message with an auth header and respond

        // First if a new version of our ENR is requested, obtain it for the header
        let updated_enr = if enr_seq < self.enr.read().seq() {
            Some(self.enr.read().clone())
        } else {
            None
        };

        // Generate a new session and authentication packet
        let (auth_packet, mut session) = match Session::encrypt_with_header(
            &request_call.contact,
            self.key.clone(),
            updated_enr,
            &self.node_id,
            &challenge_data,
            &(request_call.request.clone().encode()),
        ) {
            Ok(v) => v,
            Err(e) => {
                error!("Could not generate a session. Error: {:?}", e);
                self.fail_request(request_call, RequestError::InvalidRemotePacket, true)
                    .await;
                return;
            }
        };

        // There are two quirks with an established session at this point.
        // 1. We may not know the ENR. In this case we need to set up a request to find the ENR and
        //    wait for a response before we officially call this node established.
        // 2. The challenge here could be to an already established session. If so, we need to
        //    update the existing session to attempt to decrypt future messages with the new keys
        //    and update the keys internally upon successful decryption.
        //
        // We handle both of these cases here.

        // Check if we know the ENR, if not request it and flag the session as awaiting an ENR.
        //
        // All sent requests must have an associated node_id. Therefore the following
        // must not panic.
        let node_address = request_call.contact.node_address();
        match request_call.contact.enr() {
            Some(enr) => {
                // NOTE: Here we decide if the session is outgoing or ingoing. The condition for an
                // outgoing session is that we originally sent a RANDOM packet (signifying we did
                // not have a session for a request) and the packet is not a PING (we are not
                // trying to update an old session that may have expired.
                let connection_direction = {
                    match (&request_call.initiating_session, &request_call.request.body) {
                        (true, RequestBody::Ping { .. }) => ConnectionDirection::Incoming,
                        (true, _) => ConnectionDirection::Outgoing,
                        (false, _) => ConnectionDirection::Incoming,
                    }
                };

                // We already know the ENR. Send the handshake response packet
                trace!("Sending Authentication response to node: {}", node_address);
                request_call.packet = auth_packet.clone();
                request_call.handshake_sent = true;
                request_call.initiating_session = false;
                // Reinsert the request_call
                self.insert_active_request(request_call);
                // Send the actual packet to the send task.
                self.send(node_address.clone(), auth_packet).await;

                // Notify the application that the session has been established
                self.service_send
                    .send(HandlerOut::Established(enr, connection_direction))
                    .await
                    .unwrap_or_else(|e| warn!("Error with sending channel: {}", e));
            }
            None => {
                // Don't know the ENR. Establish the session, but request an ENR also

                // Send the Auth response
                let contact = request_call.contact.clone();
                trace!("Sending Authentication response to node: {}", node_address);
                request_call.packet = auth_packet.clone();
                request_call.handshake_sent = true;
                // Reinsert the request_call
                self.insert_active_request(request_call);
                self.send(node_address.clone(), auth_packet).await;

                let id = RequestId::random();
                let request = Request {
                    id: id.clone(),
                    body: RequestBody::FindNode { distances: vec![0] },
                };

                session.awaiting_enr = Some(id);
                if let Err(e) = self.send_request(contact, request).await {
                    warn!("Failed to send Enr request {}", e)
                }
            }
        }
        self.new_session(node_address, session);
    }

    /// Verifies a Node ENR to it's observed address. If it fails, any associated session is also
    /// considered failed. If it succeeds, we notify the application.
    fn verify_enr(&self, enr: &Enr, node_address: &NodeAddress) -> bool {
        // If the ENR does not match the observed IP addresses, we consider the Session
        // failed.
        enr.node_id() == node_address.node_id
            && (enr.udp4_socket().is_none()
                || enr.udp4_socket().map(SocketAddr::V4) == Some(node_address.socket_addr))
    }

    /// Handle a message that contains an authentication header.
    #[allow(clippy::too_many_arguments)]
    async fn handle_auth_message(
        &mut self,
        node_address: NodeAddress,
        message_nonce: MessageNonce,
        id_nonce_sig: &[u8],
        ephem_pubkey: &[u8],
        enr_record: Option<Enr>,
        message: &[u8],
        authenticated_data: &[u8],
    ) {
        // Needs to match an outgoing challenge packet (so we have the required nonce to be signed). If it doesn't we drop the packet.
        // This will lead to future outgoing challenges if they proceed to send further encrypted
        // packets.
        trace!(
            "Received an Authentication header message from: {}",
            node_address
        );

        if let Some(challenge) = self.active_challenges.remove(&node_address) {
            match Session::establish_from_challenge(
                self.key.clone(),
                &self.node_id,
                &node_address.node_id,
                challenge,
                id_nonce_sig,
                ephem_pubkey,
                enr_record,
            ) {
                Ok((session, enr)) => {
                    // Receiving an AuthResponse must give us an up-to-date view of the node ENR.
                    // Verify the ENR is valid
                    if self.verify_enr(&enr, &node_address) {
                        // Session is valid
                        // Notify the application
                        // The session established here are from WHOAREYOU packets that we sent.
                        // This occurs when a node established a connection with us.
                        if let Err(e) = self
                            .service_send
                            .send(HandlerOut::Established(enr, ConnectionDirection::Incoming))
                            .await
                        {
                            warn!("Failed to inform of established session {}", e)
                        }
                        self.new_session(node_address.clone(), session);
                        self.handle_message(
                            node_address,
                            message_nonce,
                            message,
                            authenticated_data,
                        )
                        .await;
                    } else {
                        // IP's or NodeAddress don't match. Drop the session.
                        warn!(
                            "Session has invalid ENR. Enr sockets: {:?}, {:?}. Expected: {}",
                            enr.udp4_socket(),
                            enr.udp6_socket(),
                            node_address
                        );
                        self.fail_session(&node_address, RequestError::InvalidRemoteEnr, true)
                            .await;
                    }
                }
                Err(Discv5Error::InvalidChallengeSignature(challenge)) => {
                    warn!(
                        "Authentication header contained invalid signature. Ignoring packet from: {}",
                        node_address
                    );
                    // insert back the challenge
                    self.active_challenges.insert(node_address, challenge);
                }
                Err(e) => {
                    warn!(
                        "Invalid Authentication header. Dropping session. Error: {:?}",
                        e
                    );
                    self.fail_session(&node_address, RequestError::InvalidRemotePacket, true)
                        .await;
                }
            }
        } else {
            warn!(
                "Received an authenticated header without a matching WHOAREYOU request. {}",
                node_address
            );
        }
    }

    async fn send_next_request(&mut self, node_address: NodeAddress) {
        // ensure we are not over writing any existing requests

        if self.active_requests.get(&node_address).is_none() {
            if let std::collections::hash_map::Entry::Occupied(mut entry) =
                self.pending_requests.entry(node_address)
            {
                // If it exists, there must be a request here
                let request = entry.get_mut().remove(0);
                if entry.get().is_empty() {
                    entry.remove();
                }
                trace!("Sending next awaiting message. Node: {}", request.0);
                if let Err(e) = self.send_request(request.0, request.1).await {
                    warn!("Failed to send next awaiting request {}", e)
                }
            }
        }
    }

    /// Handle a standard message that does not contain an authentication header.
    #[allow(clippy::single_match)]
    async fn handle_message(
        &mut self,
        node_address: NodeAddress,
        message_nonce: MessageNonce,
        message: &[u8],
        authenticated_data: &[u8],
    ) {
        // check if we have an available session
        if let Some(session) = self.sessions.get_mut(&node_address) {
            // attempt to decrypt and process the message.
            let message = match session.decrypt_message(message_nonce, message, authenticated_data)
            {
                Ok(m) => match Message::decode(&m) {
                    Ok(p) => p,
                    Err(e) => {
                        warn!("Failed to decode message. Error: {:?}, {}", e, node_address);
                        return;
                    }
                },
                Err(e) => {
                    // We have a session, but the message could not be decrypted. It is likely the node
                    // sending this message has dropped their session. In this case, this message is a
                    // Random packet and we should reply with a WHOAREYOU.
                    // This means we need to drop the current session and re-establish.
                    trace!("Decryption failed. Error {}", e);
                    debug!(
                        "Message from node: {} is not encrypted with known session keys.",
                        node_address
                    );
                    self.fail_session(&node_address, RequestError::InvalidRemotePacket, true)
                        .await;
                    // If we haven't already sent a WhoAreYou,
                    // spawn a WHOAREYOU event to check for highest known ENR
                    // Update the cache time and remove expired entries.
                    if self.active_challenges.peek(&node_address).is_none() {
                        let whoareyou_ref = WhoAreYouRef(node_address, message_nonce);
                        if let Err(e) = self
                            .service_send
                            .send(HandlerOut::WhoAreYou(whoareyou_ref))
                            .await
                        {
                            warn!("Failed to send WhoAreYou to the service {}", e)
                        }
                    } else {
                        trace!("WHOAREYOU packet already sent: {}", node_address);
                    }
                    return;
                }
            };

            trace!("Received message from: {}", node_address);

            // Remove any associated request from pending_request
            match message {
                Message::Request(request) => {
                    // report the request to the application
                    if let Err(e) = self
                        .service_send
                        .send(HandlerOut::Request(node_address, Box::new(request)))
                        .await
                    {
                        warn!("Failed to report request to application {}", e)
                    }
                }
                Message::Response(response) => {
                    // Sessions could be awaiting an ENR response. Check if this response matches
                    // these
                    if let Some(request_id) = session.awaiting_enr.as_ref() {
                        if &response.id == request_id {
                            session.awaiting_enr = None;
                            match response.body {
                                ResponseBody::Nodes { mut nodes, .. } => {
                                    // Received the requested ENR
                                    if let Some(enr) = nodes.pop() {
                                        if self.verify_enr(&enr, &node_address) {
                                            // Notify the application
                                            // This can occur when we try to dial a node without an
                                            // ENR. In this case we have attempted to establish the
                                            // connection, so this is an outgoing connection.
                                            if let Err(e) = self
                                                .service_send
                                                .send(HandlerOut::Established(
                                                    enr,
                                                    ConnectionDirection::Outgoing,
                                                ))
                                                .await
                                            {
                                                warn!("Failed to inform established outgoing connection {}", e)
                                            }
                                            return;
                                        }
                                    }
                                }
                                _ => {}
                            }
                            debug!("Session failed invalid ENR response");
                            self.fail_session(&node_address, RequestError::InvalidRemoteEnr, true)
                                .await;
                            return;
                        }
                    }
                    // Handle standard responses
                    self.handle_response(node_address, response).await;
                }
            }
        } else {
            // no session exists
            trace!("Received a message without a session. {}", node_address);
            trace!("Requesting a WHOAREYOU packet to be sent.");
            // spawn a WHOAREYOU event to check for highest known ENR
            let whoareyou_ref = WhoAreYouRef(node_address, message_nonce);
            if let Err(e) = self
                .service_send
                .send(HandlerOut::WhoAreYou(whoareyou_ref))
                .await
            {
                warn!(
                    "Spawn a WHOAREYOU event to check for highest known ENR failed {}",
                    e
                )
            }
        }
    }

    /// Handles a response to a request. Re-inserts the request call if the response is a multiple
    /// Nodes response.
    async fn handle_response(&mut self, node_address: NodeAddress, response: Response) {
        // Find a matching request, if any
        if let Some(mut request_call) = self.active_requests.remove(&node_address) {
            if request_call.id() != &response.id {
                trace!(
                    "Received an RPC Response to an unknown request. Likely late response. {}",
                    node_address
                );
                // add the request back and reset the timer
                self.active_requests.insert(node_address, request_call);
                return;
            }

            // The response matches a request

            // Check to see if this is a Nodes response, in which case we may require to wait for
            // extra responses
            if let ResponseBody::Nodes { total, .. } = response.body {
                if total > 1 {
                    // This is a multi-response Nodes response
                    if let Some(remaining_responses) = request_call.remaining_responses.as_mut() {
                        *remaining_responses -= 1;
                        if remaining_responses != &0 {
                            // more responses remaining, add back the request and send the response
                            // add back the request and send the response
                            self.active_requests
                                .insert(node_address.clone(), request_call);
                            if let Err(e) = self
                                .service_send
                                .send(HandlerOut::Response(node_address, Box::new(response)))
                                .await
                            {
                                warn!("Failed to inform of response {}", e)
                            }
                            return;
                        }
                    } else {
                        // This is the first instance
                        request_call.remaining_responses = Some(total - 1);
                        // add back the request and send the response
                        self.active_requests
                            .insert(node_address.clone(), request_call);
                        if let Err(e) = self
                            .service_send
                            .send(HandlerOut::Response(node_address, Box::new(response)))
                            .await
                        {
                            warn!("Failed to inform of response {}", e)
                        }
                        return;
                    }
                }
            }

            // Remove the expected response
            self.remove_expected_response(node_address.socket_addr);

            // The request matches report the response
            if let Err(e) = self
                .service_send
                .send(HandlerOut::Response(
                    node_address.clone(),
                    Box::new(response),
                ))
                .await
            {
                warn!("Failed to inform of response {}", e)
            }
            self.send_next_request(node_address).await;
        } else {
            // This is likely a late response and we have already failed the request. These get
            // dropped here.
            trace!("Late response from node: {}", node_address);
        }
    }

    /// Inserts a request and associated auth_tag mapping.
    fn insert_active_request(&mut self, request_call: RequestCall) {
        let node_address = request_call.contact.node_address();

        // adds the mapping of message nonce to node address
        self.active_requests.insert(node_address, request_call);
    }

    fn new_session(&mut self, node_address: NodeAddress, session: Session) {
        if let Some(current_session) = self.sessions.get_mut(&node_address) {
            current_session.update(session);
        } else {
            self.sessions.insert(node_address, session);
            METRICS
                .active_sessions
                .store(self.sessions.len(), Ordering::Relaxed);
        }
    }

    /// A request has failed.
    async fn fail_request(
        &mut self,
        request_call: RequestCall,
        error: RequestError,
        remove_session: bool,
    ) {
        // The Request has expired, remove the session.
        // Fail the current request
        let request_id = request_call.request.id;
        if let Err(e) = self
            .service_send
            .send(HandlerOut::RequestFailed(request_id, error.clone()))
            .await
        {
            warn!("Failed to inform request failure {}", e)
        }

        let node_address = request_call.contact.node_address();
        self.fail_session(&node_address, error, remove_session)
            .await;
    }

    /// Removes a session and updates associated metrics and fields.
    async fn fail_session(
        &mut self,
        node_address: &NodeAddress,
        error: RequestError,
        remove_session: bool,
    ) {
        if remove_session {
            self.sessions.remove(node_address);
            METRICS
                .active_sessions
                .store(self.sessions.len(), Ordering::Relaxed);
        }
        if let Some(to_remove) = self.pending_requests.remove(node_address) {
            for request in to_remove {
                if let Err(e) = self
                    .service_send
                    .send(HandlerOut::RequestFailed(request.1.id, error.clone()))
                    .await
                {
                    warn!("Failed to inform request failure {}", e)
                }
            }
        }
    }

    /// Sends a packet to the send handler to be encoded and sent.
    async fn send(&mut self, node_address: NodeAddress, packet: Packet) {
        let outbound_packet = socket::OutboundPacket {
            node_address,
            packet,
        };
        if let Err(e) = self.socket.send.send(outbound_packet).await {
            warn!("Failed to send outbound packet {}", e)
        }
    }

    /// Check if any banned nodes have served their time and unban them.
    fn unban_nodes_check(&self) {
        PERMIT_BAN_LIST
            .write()
            .ban_ips
            .retain(|_, time| time.is_none() || Some(Instant::now()) < *time);
        PERMIT_BAN_LIST
            .write()
            .ban_nodes
            .retain(|_, time| time.is_none() || Some(Instant::now()) < *time);
    }
}<|MERGE_RESOLUTION|>--- conflicted
+++ resolved
@@ -452,11 +452,7 @@
         contact: NodeContact,
         request: Request,
     ) -> Result<(), RequestError> {
-<<<<<<< HEAD
         let node_address = contact.node_address();
-=======
-        let node_address = contact.node_address().map_err(RequestError::InvalidEnr)?;
->>>>>>> 31ec5889
 
         if node_address.socket_addr == self.listen_socket {
             debug!("Filtered request to self");
