use alloy_rlp::{
    bytes::{Buf, Bytes, BytesMut},
    Decodable, Encodable, Error as DecoderError, Header,
};
use enr::{CombinedKey, Enr};
<<<<<<< HEAD
use std::net::{IpAddr, Ipv6Addr};
=======
use rlp::{DecoderError, RlpStream};
use std::{
    convert::TryInto,
    net::{IpAddr, Ipv6Addr},
    num::NonZeroU16,
};
>>>>>>> e64446b6
use tracing::{debug, warn};

/// Type to manage the request IDs.
#[derive(Debug, Clone, PartialEq, Hash, Eq)]
pub struct RequestId(pub Vec<u8>);

impl From<RequestId> for Vec<u8> {
    fn from(id: RequestId) -> Self {
        id.0
    }
}

impl RequestId {
    /// Decodes the ID from a raw bytes.
    pub fn decode(data: Vec<u8>) -> Result<Self, DecoderError> {
        if data.len() > 8 {
            return Err(DecoderError::Custom("Invalid ID length"));
        }
        Ok(RequestId(data))
    }

    pub fn random() -> Self {
        let rand: u64 = rand::random();
        RequestId(rand.to_be_bytes().to_vec())
    }

    pub fn as_bytes(&self) -> &[u8] {
        &self.0
    }
}

#[derive(Debug, Clone, PartialEq, Eq)]
/// A combined type representing requests and responses.
pub enum Message {
    /// A request, which contains its [`RequestId`].
    Request(Request),
    /// A Response, which contains the [`RequestId`] of its associated request.
    Response(Response),
}

#[derive(Debug, Clone, PartialEq, Eq)]
/// A request sent between nodes.
pub struct Request {
    /// The [`RequestId`] of the request.
    pub id: RequestId,
    /// The body of the request.
    pub body: RequestBody,
}

#[derive(Debug, Clone, PartialEq, Eq)]
/// A response sent in response to a [`Request`]
pub struct Response {
    /// The [`RequestId`] of the request that triggered this response.
    pub id: RequestId,
    /// The body of this response.
    pub body: ResponseBody,
}

#[derive(Debug, Clone, PartialEq, Eq)]
pub enum RequestBody {
    /// A PING request.
    Ping {
        /// Our current ENR sequence number.
        enr_seq: u64,
    },
    /// A FINDNODE request.
    FindNode {
        /// The distance(s) of peers we expect to be returned in the response.
        distances: Vec<u64>,
    },
    /// A Talk request.
    Talk {
        /// The protocol requesting.
        protocol: Vec<u8>,
        /// The request.
        request: Vec<u8>,
    },
}

#[derive(Debug, Clone, PartialEq, Eq)]
pub enum ResponseBody {
    /// A PONG response.
    Pong {
        /// The current ENR sequence number of the responder.
        enr_seq: u64,
        /// Our external IP address as observed by the responder.
        ip: IpAddr,
        /// Our external UDP port as observed by the responder.
        port: NonZeroU16,
    },
    /// A NODES response.
    Nodes {
        /// The total number of responses that make up this response.
        total: u64,
        /// A list of ENR's returned by the responder.
        nodes: Vec<Enr<CombinedKey>>,
    },
    /// The TALK response.
    Talk {
        /// The response for the talk.
        response: Vec<u8>,
    },
}

impl Request {
    pub fn msg_type(&self) -> u8 {
        match self.body {
            RequestBody::Ping { .. } => 1,
            RequestBody::FindNode { .. } => 3,
            RequestBody::Talk { .. } => 5,
        }
    }

    /// Encodes a Message to RLP-encoded bytes.
    pub fn encode(self) -> Vec<u8> {
        let mut buf = Vec::with_capacity(10);
        let msg_type = self.msg_type();
        buf.push(msg_type);
        let id = &self.id;
        match self.body {
            RequestBody::Ping { enr_seq } => {
                let mut list = Vec::<u8>::new();
                id.as_bytes().encode(&mut list);
                enr_seq.encode(&mut list);
                let header = Header {
                    list: true,
                    payload_length: list.len(),
                };
                header.encode(&mut buf);
                buf.extend_from_slice(&list);
                buf
            }
            RequestBody::FindNode { distances } => {
                let mut list = Vec::<u8>::new();
                id.as_bytes().encode(&mut list);
                distances.encode(&mut list);
                let header = Header {
                    list: true,
                    payload_length: list.len(),
                };
                header.encode(&mut buf);
                buf.extend_from_slice(&list);
                buf
            }
            RequestBody::Talk { protocol, request } => {
                let mut list = Vec::<u8>::new();
                id.as_bytes().encode(&mut list);
                protocol.encode(&mut list);
                request.encode(&mut list);
                let header = Header {
                    list: true,
                    payload_length: list.len(),
                };
                header.encode(&mut buf);
                buf.extend_from_slice(&list);
                buf
            }
        }
    }
}

impl Response {
    pub fn msg_type(&self) -> u8 {
        match &self.body {
            ResponseBody::Pong { .. } => 2,
            ResponseBody::Nodes { .. } => 4,
            ResponseBody::Talk { .. } => 6,
        }
    }

    /// Determines if the response is a valid response to the given request.
    pub fn match_request(&self, req: &RequestBody) -> bool {
        match self.body {
            ResponseBody::Pong { .. } => matches!(req, RequestBody::Ping { .. }),
            ResponseBody::Nodes { .. } => {
                matches!(req, RequestBody::FindNode { .. })
            }
            ResponseBody::Talk { .. } => matches!(req, RequestBody::Talk { .. }),
        }
    }

    /// Encodes a Message to RLP-encoded bytes.
    pub fn encode(self) -> Vec<u8> {
        let mut buf = Vec::with_capacity(10);
        let msg_type = self.msg_type();
        buf.push(msg_type);
        let id = &self.id;
        match self.body {
            ResponseBody::Pong { enr_seq, ip, port } => {
                let mut list = Vec::<u8>::new();
                id.as_bytes().encode(&mut list);
                enr_seq.encode(&mut list);
                match ip {
                    IpAddr::V4(addr) => addr.encode(&mut list),
                    IpAddr::V6(addr) => addr.encode(&mut list),
                };
                port.encode(&mut list);
                let header = Header {
                    list: true,
                    payload_length: list.len(),
                };
<<<<<<< HEAD
                header.encode(&mut buf);
                buf.extend_from_slice(&list);
=======
                s.append(&port.get());
                buf.extend_from_slice(&s.out());
>>>>>>> e64446b6
                buf
            }
            ResponseBody::Nodes { total, nodes } => {
                let mut list = Vec::<u8>::new();
                id.as_bytes().encode(&mut list);
                total.encode(&mut list);
                if !nodes.is_empty() {
                    let mut out = BytesMut::new();
                    for node in nodes.clone() {
                        node.encode(&mut out);
                    }
                    let tmp_header = Header {
                        list: true,
                        payload_length: out.len(),
                    };
                    let mut tmp_out = BytesMut::new();
                    tmp_header.encode(&mut tmp_out);
                    tmp_out.extend_from_slice(&out);
                    list.extend_from_slice(&tmp_out);
                } else {
                    let mut out = BytesMut::new();
                    nodes.encode(&mut out);
                    list.extend_from_slice(&out);
                }
                let header = Header {
                    list: true,
                    payload_length: list.len(),
                };
                header.encode(&mut buf);
                buf.extend_from_slice(&list);
                buf
            }
            ResponseBody::Talk { response } => {
                let mut list = Vec::<u8>::new();
                id.as_bytes().encode(&mut list);
                response.as_slice().encode(&mut list);
                let header = Header {
                    list: true,
                    payload_length: list.len(),
                };
                header.encode(&mut buf);
                buf.extend_from_slice(&list);
                buf
            }
        }
    }
}

impl std::fmt::Display for RequestId {
    fn fmt(&self, f: &mut std::fmt::Formatter<'_>) -> std::fmt::Result {
        write!(f, "{}", hex::encode(&self.0))
    }
}

impl std::fmt::Display for Message {
    fn fmt(&self, f: &mut std::fmt::Formatter<'_>) -> std::fmt::Result {
        match self {
            Message::Request(request) => write!(f, "{request}"),
            Message::Response(response) => write!(f, "{response}"),
        }
    }
}

impl std::fmt::Display for Response {
    fn fmt(&self, f: &mut std::fmt::Formatter<'_>) -> std::fmt::Result {
        write!(f, "Response: id: {}: {}", self.id, self.body)
    }
}

impl std::fmt::Display for ResponseBody {
    fn fmt(&self, f: &mut std::fmt::Formatter<'_>) -> std::fmt::Result {
        match self {
            ResponseBody::Pong { enr_seq, ip, port } => {
                write!(f, "PONG: Enr-seq: {enr_seq}, Ip: {ip:?},  Port: {port}")
            }
            ResponseBody::Nodes { total, nodes } => {
                write!(f, "NODES: total: {total}, Nodes: [")?;
                let mut first = true;
                for id in nodes {
                    if !first {
                        write!(f, ", {id}")?;
                    } else {
                        write!(f, "{id}")?;
                    }
                    first = false;
                }

                write!(f, "]")
            }
            ResponseBody::Talk { response } => {
                write!(f, "Response: Response {}", hex::encode(response))
            }
        }
    }
}

impl std::fmt::Display for Request {
    fn fmt(&self, f: &mut std::fmt::Formatter<'_>) -> std::fmt::Result {
        write!(f, "Request: id: {}: {}", self.id, self.body)
    }
}

impl std::fmt::Display for RequestBody {
    fn fmt(&self, f: &mut std::fmt::Formatter<'_>) -> std::fmt::Result {
        match self {
            RequestBody::Ping { enr_seq } => write!(f, "PING: enr_seq: {enr_seq}"),
            RequestBody::FindNode { distances } => {
                write!(f, "FINDNODE Request: distance: {distances:?}")
            }
            RequestBody::Talk { protocol, request } => write!(
                f,
                "TALK: protocol: {}, request: {}",
                hex::encode(protocol),
                hex::encode(request)
            ),
        }
    }
}
#[allow(dead_code)]
impl Message {
    pub fn encode(self) -> Vec<u8> {
        match self {
            Self::Request(request) => request.encode(),
            Self::Response(response) => response.encode(),
        }
    }

    pub fn decode(data: &[u8]) -> Result<Self, DecoderError> {
        if data.len() < 3 {
            return Err(DecoderError::InputTooShort);
        }

        let msg_type = data[0];

        let payload = &mut &data[1..];

        let header = Header::decode(payload)?;
        if !header.list {
            return Err(DecoderError::Custom("Invalid format of header"));
        }

        if header.payload_length != payload.len() {
            return Err(DecoderError::Custom("Reject the extra data"));
        }

        let id_bytes = Bytes::decode(payload)?;
        let id = RequestId(id_bytes.to_vec());

        let message = match msg_type {
            1 => {
                // PingRequest
                let enr_seq = u64::decode(payload)?;
                if !payload.is_empty() {
                    return Err(DecoderError::Custom("Payload should be empty"));
                }
                Message::Request(Request {
                    id,
                    body: RequestBody::Ping { enr_seq },
                })
            }
            2 => {
                // PingResponse
                let enr_seq = u64::decode(payload)?;
                let ip_bytes = Bytes::decode(payload)?;
                let ip = match ip_bytes.len() {
                    4 => {
                        let mut ip = [0u8; 4];
                        ip.copy_from_slice(&ip_bytes);
                        IpAddr::from(ip)
                    }
                    16 => {
                        let mut ip = [0u8; 16];
                        ip.copy_from_slice(&ip_bytes);
                        let ipv6 = Ipv6Addr::from(ip);

                        if ipv6.is_loopback() {
                            // Checking if loopback address since IPv6Addr::to_ipv4 returns
                            // IPv4 address for IPv6 loopback address.
                            IpAddr::V6(ipv6)
                        } else if let Some(ipv4) = ipv6.to_ipv4() {
                            // If the ipv6 is ipv4 compatible/mapped, simply return the ipv4.
                            IpAddr::V4(ipv4)
                        } else {
                            IpAddr::V6(ipv6)
                        }
                    }
                    _ => {
                        debug!("Ping Response has incorrect byte length for IP");
                        return Err(DecoderError::Custom("Incorrect List Length"));
                    }
                };
<<<<<<< HEAD
                let port = u16::decode(payload)?;
                if !payload.is_empty() {
                    return Err(DecoderError::Custom("Payload should be empty"));
                }
                Message::Response(Response {
                    id,
                    body: ResponseBody::Pong { enr_seq, ip, port },
                })
=======
                let raw_port = rlp.val_at::<u16>(3)?;
                if let Ok(port) = raw_port.try_into() {
                    Message::Response(Response {
                        id,
                        body: ResponseBody::Pong {
                            enr_seq: rlp.val_at::<u64>(1)?,
                            ip,
                            port,
                        },
                    })
                } else {
                    debug!("The port number should be non zero: {raw_port}");
                    return Err(DecoderError::Custom("PONG response port number invalid"));
                }
>>>>>>> e64446b6
            }
            3 => {
                // FindNodeRequest
                let distances = Vec::<u64>::decode(payload)?;

                for distance in distances.iter() {
                    if distance > &256u64 {
                        warn!(
                            "Rejected FindNode request asking for unknown distance {}, maximum 256",
                            distance
                        );
                        return Err(DecoderError::Custom("FINDNODE request distance invalid"));
                    }
                }
                if !payload.is_empty() {
                    return Err(DecoderError::Custom("Payload should be empty"));
                }
                Message::Request(Request {
                    id,
                    body: RequestBody::FindNode { distances },
                })
            }
            4 => {
                // NodesResponse
                let total = u64::decode(payload)?;
                let nodes = {
                    let header = Header::decode(payload)?;
                    if !header.list {
                        return Err(DecoderError::Custom("Invalid format of header"));
                    }
                    let mut enr_list_rlp = Vec::<Enr<CombinedKey>>::new();
                    while !payload.is_empty() {
                        let node_header = Header::decode(&mut &payload[..])?;
                        if !node_header.list {
                            return Err(DecoderError::Custom("Invalid format of header"));
                        }
                        let enr_rlp = Enr::<CombinedKey>::decode(
                            &mut &payload[..node_header.payload_length + 2],
                        )?;
                        payload.advance(enr_rlp.size());
                        enr_list_rlp.append(&mut vec![enr_rlp]);
                    }
                    if enr_list_rlp.is_empty() {
                        // no records
                        vec![]
                    } else {
                        enr_list_rlp
                    }
                };
                if !payload.is_empty() {
                    return Err(DecoderError::Custom("Payload should be empty"));
                }
                Message::Response(Response {
                    id,
                    body: ResponseBody::Nodes { total, nodes },
                })
            }
            5 => {
                // Talk Request
                let protocol = Vec::<u8>::decode(payload)?;
                let request = Vec::<u8>::decode(payload)?;
                if !payload.is_empty() {
                    return Err(DecoderError::Custom("Payload should be empty"));
                }
                Message::Request(Request {
                    id,
                    body: RequestBody::Talk { protocol, request },
                })
            }
            6 => {
                // Talk Response
                let response = Bytes::decode(payload)?;
                if !payload.is_empty() {
                    return Err(DecoderError::Custom("Payload should be empty"));
                }
                Message::Response(Response {
                    id,
                    body: ResponseBody::Talk {
                        response: response.to_vec(),
                    },
                })
            }
            _ => {
                return Err(DecoderError::Custom("Unknown RPC message type"));
            }
        };

        Ok(message)
    }
}

#[cfg(test)]
mod tests {
    use super::*;
    use std::net::{Ipv4Addr, Ipv6Addr};

    #[test]
    fn ref_test_encode_request_ping() {
        // reference input
        let id = RequestId(vec![1]);
        let enr_seq = 1;
        let message = Message::Request(Request {
            id,
            body: RequestBody::Ping { enr_seq },
        });

        // expected hex output
        let expected_output = hex::decode("01c20101").unwrap();

        dbg!(hex::encode(message.clone().encode()));
        assert_eq!(message.encode(), expected_output);
    }

    #[test]
    fn ref_test_encode_request_findnode() {
        // reference input
        let id = RequestId(vec![1]);
        let distances = vec![256];
        let message = Message::Request(Request {
            id,
            body: RequestBody::FindNode { distances },
        });

        // expected hex output
        let expected_output = hex::decode("03c501c3820100").unwrap();
        dbg!(hex::encode(message.clone().encode()));

        assert_eq!(message.encode(), expected_output);
    }

    #[test]
    fn ref_test_encode_response_ping() {
        // reference input
        let id = RequestId(vec![1]);
        let enr_seq = 1;
        let ip: IpAddr = "127.0.0.1".parse().unwrap();
        let port = 5000;
        let message = Message::Response(Response {
            id,
            body: ResponseBody::Pong {
                enr_seq,
                ip,
                port: port.try_into().unwrap(),
            },
        });

        // expected hex output
        let expected_output = hex::decode("02ca0101847f000001821388").unwrap();

        dbg!(hex::encode(message.clone().encode()));
        assert_eq!(message.encode(), expected_output);
    }

    #[test]
    fn ref_test_encode_response_nodes_empty() {
        // reference input
        let id = RequestId(vec![1]);
        let total = 1;

        // expected hex output
        let expected_output = hex::decode("04c30101c0").unwrap();

        let message = Message::Response(Response {
            id,
            body: ResponseBody::Nodes {
                total,
                nodes: vec![],
            },
        });
        assert_eq!(message.encode(), expected_output);
    }

    #[test]
    fn ref_test_encode_response_nodes() {
        // reference input
        let id = RequestId(vec![1]);
        let total = 1;

        let enr = "-HW4QCjfjuCfSmIJHxqLYfGKrSz-Pq3G81DVJwd_muvFYJiIOkf0bGtJu7kZVCOPnhSTMneyvR4MRbF3G5TNB4wy2ssBgmlkgnY0iXNlY3AyNTZrMaEDymNMrg1JrLQB2KTGtv6MVbcNEVv0AHacwUAPMljNMTg".parse::<Enr<CombinedKey>>().unwrap();
        // expected hex output
        let expected_output = hex::decode("04f87b0101f877f875b84028df8ee09f4a62091f1a8b61f18aad2cfe3eadc6f350d527077f9aebc56098883a47f46c6b49bbb91954238f9e14933277b2bd1e0c45b1771b94cd078c32dacb0182696482763489736563703235366b31a103ca634cae0d49acb401d8a4c6b6fe8c55b70d115bf400769cc1400f3258cd3138").unwrap();

        let message = Message::Response(Response {
            id,
            body: ResponseBody::Nodes {
                total,
                nodes: vec![enr],
            },
        });
        dbg!(hex::encode(message.clone().encode()));
        assert_eq!(message.encode(), expected_output);
    }

    #[test]
    fn ref_test_encode_response_nodes_multiple() {
        // reference input
        let id = RequestId(vec![1]);
        let total = 1;
        let enr = "enr:-HW4QBzimRxkmT18hMKaAL3IcZF1UcfTMPyi3Q1pxwZZbcZVRI8DC5infUAB_UauARLOJtYTxaagKoGmIjzQxO2qUygBgmlkgnY0iXNlY3AyNTZrMaEDymNMrg1JrLQB2KTGtv6MVbcNEVv0AHacwUAPMljNMTg".parse::<Enr<CombinedKey>>().unwrap();

        let enr2 = "enr:-HW4QNfxw543Ypf4HXKXdYxkyzfcxcO-6p9X986WldfVpnVTQX1xlTnWrktEWUbeTZnmgOuAY_KUhbVV1Ft98WoYUBMBgmlkgnY0iXNlY3AyNTZrMaEDDiy3QkHAxPyOgWbxp5oF1bDdlYE6dLCUUp8xfVw50jU".parse::<Enr<CombinedKey>>().unwrap();

        // expected hex output
        let expected_output = hex::decode("04f8f20101f8eef875b8401ce2991c64993d7c84c29a00bdc871917551c7d330fca2dd0d69c706596dc655448f030b98a77d4001fd46ae0112ce26d613c5a6a02a81a6223cd0c4edaa53280182696482763489736563703235366b31a103ca634cae0d49acb401d8a4c6b6fe8c55b70d115bf400769cc1400f3258cd3138f875b840d7f1c39e376297f81d7297758c64cb37dcc5c3beea9f57f7ce9695d7d5a67553417d719539d6ae4b445946de4d99e680eb8063f29485b555d45b7df16a1850130182696482763489736563703235366b31a1030e2cb74241c0c4fc8e8166f1a79a05d5b0dd95813a74b094529f317d5c39d235").unwrap();

        let message = Message::Response(Response {
            id,
            body: ResponseBody::Nodes {
                total,
                nodes: vec![enr, enr2],
            },
        });
        dbg!(hex::encode(message.clone().encode()));
        assert_eq!(message.encode(), expected_output);
    }

    #[test]
    fn ref_decode_response_nodes_multiple() {
        let input = hex::decode("04f8f20101f8eef875b8401ce2991c64993d7c84c29a00bdc871917551c7d330fca2dd0d69c706596dc655448f030b98a77d4001fd46ae0112ce26d613c5a6a02a81a6223cd0c4edaa53280182696482763489736563703235366b31a103ca634cae0d49acb401d8a4c6b6fe8c55b70d115bf400769cc1400f3258cd3138f875b840d7f1c39e376297f81d7297758c64cb37dcc5c3beea9f57f7ce9695d7d5a67553417d719539d6ae4b445946de4d99e680eb8063f29485b555d45b7df16a1850130182696482763489736563703235366b31a1030e2cb74241c0c4fc8e8166f1a79a05d5b0dd95813a74b094529f317d5c39d235").unwrap();

        let expected_enr1 = "enr:-HW4QBzimRxkmT18hMKaAL3IcZF1UcfTMPyi3Q1pxwZZbcZVRI8DC5infUAB_UauARLOJtYTxaagKoGmIjzQxO2qUygBgmlkgnY0iXNlY3AyNTZrMaEDymNMrg1JrLQB2KTGtv6MVbcNEVv0AHacwUAPMljNMTg".parse::<Enr<CombinedKey>>().unwrap();
        let expected_enr2 = "enr:-HW4QNfxw543Ypf4HXKXdYxkyzfcxcO-6p9X986WldfVpnVTQX1xlTnWrktEWUbeTZnmgOuAY_KUhbVV1Ft98WoYUBMBgmlkgnY0iXNlY3AyNTZrMaEDDiy3QkHAxPyOgWbxp5oF1bDdlYE6dLCUUp8xfVw50jU".parse::<Enr<CombinedKey>>().unwrap();

        let decoded = Message::decode(&input).unwrap();

        match decoded {
            Message::Response(response) => match response.body {
                ResponseBody::Nodes { total, nodes } => {
                    assert_eq!(total, 1);
                    assert_eq!(nodes[0], expected_enr1);
                    assert_eq!(nodes[1], expected_enr2);
                }
                _ => panic!("Invalid decoding"),
            },
            _ => panic!("Invalid decoding"),
        }
    }

    #[test]
    fn encode_decode_ping_request() {
        let id = RequestId(vec![1]);
        let request = Message::Request(Request {
            id,
            body: RequestBody::Ping { enr_seq: 15 },
        });

        let encoded = request.clone().encode();
        let decoded = Message::decode(&encoded).unwrap();

        assert_eq!(request, decoded);
    }

    #[test]
    fn encode_decode_ping_response() {
        let id = RequestId(vec![1]);
        let request = Message::Response(Response {
            id,
            body: ResponseBody::Pong {
                enr_seq: 15,
                ip: "127.0.0.1".parse().unwrap(),
                port: 80.try_into().unwrap(),
            },
        });

        let encoded = request.clone().encode();
        let decoded = Message::decode(&encoded).unwrap();

        assert_eq!(request, decoded);
    }

    #[test]
    fn encode_decode_ping_response_ipv4_mapped() {
        let id = RequestId(vec![1]);
        let request = Message::Response(Response {
            id: id.clone(),
            body: ResponseBody::Pong {
                enr_seq: 15,
                ip: IpAddr::V6(Ipv4Addr::new(192, 0, 2, 1).to_ipv6_mapped()),
                port: 80.try_into().unwrap(),
            },
        });

        let encoded = request.encode();
        let decoded = Message::decode(&encoded).unwrap();
        let expected = Message::Response(Response {
            id,
            body: ResponseBody::Pong {
                enr_seq: 15,
                ip: IpAddr::V4(Ipv4Addr::new(192, 0, 2, 1)),
                port: 80.try_into().unwrap(),
            },
        });

        assert_eq!(expected, decoded);
    }

    #[test]
    fn encode_decode_ping_response_ipv6_loopback() {
        let id = RequestId(vec![1]);
        let request = Message::Response(Response {
            id,
            body: ResponseBody::Pong {
                enr_seq: 15,
                ip: IpAddr::V6(Ipv6Addr::LOCALHOST),
                port: 80.try_into().unwrap(),
            },
        });

        let encoded = request.clone().encode();
        let decoded = Message::decode(&encoded).unwrap();

        assert_eq!(request, decoded);
    }

    #[test]
    fn encode_decode_find_node_request() {
        let id = RequestId(vec![1]);
        let request = Message::Request(Request {
            id,
            body: RequestBody::FindNode {
                distances: vec![12],
            },
        });

        let encoded = request.clone().encode();
        let decoded = Message::decode(&encoded).unwrap();

        assert_eq!(request, decoded);
    }

    #[test]
    fn encode_decode_nodes_response() {
        let key = CombinedKey::generate_secp256k1();
        let enr1 = Enr::builder()
            .ip4("127.0.0.1".parse().unwrap())
            .udp4(500)
            .build(&key)
            .unwrap();
        let enr2 = Enr::builder()
            .ip4("10.0.0.1".parse().unwrap())
            .tcp4(8080)
            .build(&key)
            .unwrap();
        let enr3 = Enr::builder()
            .ip("10.4.5.6".parse().unwrap())
            .build(&key)
            .unwrap();

        let enr_list = vec![enr1, enr2, enr3];
        let id = RequestId(vec![1]);
        let request = Message::Response(Response {
            id,
            body: ResponseBody::Nodes {
                total: 1,
                nodes: enr_list,
            },
        });

        let encoded = request.clone().encode();
        let decoded = Message::decode(&encoded).unwrap();

        assert_eq!(request, decoded);
    }

    #[test]
    fn reject_extra_data() {
        let data = [6, 194, 0, 75];
        let msg = Message::decode(&data).unwrap();
        assert_eq!(
            msg,
            Message::Response(Response {
                id: RequestId(vec![0]),
                body: ResponseBody::Talk { response: vec![75] }
            })
        );
        assert_eq!(data.to_vec(), msg.encode());

        let data2 = [6, 193, 0, 75, 252];
        Message::decode(&data2).expect_err("should reject extra data");

        let data3 = [6, 194, 0, 75, 252];
        Message::decode(&data3).expect_err("should reject extra data");

        let data4 = [6, 193, 0, 63];
        Message::decode(&data4).expect_err("should reject extra data");

        let data5 = [6, 193, 128, 75];
        Message::decode(&data5).expect_err("should reject extra data");

        let data6 = [6, 193, 128, 128];
        Message::decode(&data6).expect_err("should reject extra data");
    }
}<|MERGE_RESOLUTION|>--- conflicted
+++ resolved
@@ -3,16 +3,11 @@
     Decodable, Encodable, Error as DecoderError, Header,
 };
 use enr::{CombinedKey, Enr};
-<<<<<<< HEAD
-use std::net::{IpAddr, Ipv6Addr};
-=======
-use rlp::{DecoderError, RlpStream};
 use std::{
     convert::TryInto,
     net::{IpAddr, Ipv6Addr},
     num::NonZeroU16,
 };
->>>>>>> e64446b6
 use tracing::{debug, warn};
 
 /// Type to manage the request IDs.
@@ -209,18 +204,13 @@
                     IpAddr::V4(addr) => addr.encode(&mut list),
                     IpAddr::V6(addr) => addr.encode(&mut list),
                 };
-                port.encode(&mut list);
+                port.get().encode(&mut list);
                 let header = Header {
                     list: true,
                     payload_length: list.len(),
                 };
-<<<<<<< HEAD
                 header.encode(&mut buf);
                 buf.extend_from_slice(&list);
-=======
-                s.append(&port.get());
-                buf.extend_from_slice(&s.out());
->>>>>>> e64446b6
                 buf
             }
             ResponseBody::Nodes { total, nodes } => {
@@ -412,31 +402,19 @@
                         return Err(DecoderError::Custom("Incorrect List Length"));
                     }
                 };
-<<<<<<< HEAD
-                let port = u16::decode(payload)?;
-                if !payload.is_empty() {
-                    return Err(DecoderError::Custom("Payload should be empty"));
-                }
-                Message::Response(Response {
-                    id,
-                    body: ResponseBody::Pong { enr_seq, ip, port },
-                })
-=======
-                let raw_port = rlp.val_at::<u16>(3)?;
+                let raw_port = u16::decode(payload)?;
                 if let Ok(port) = raw_port.try_into() {
+                    if !payload.is_empty() {
+                        return Err(DecoderError::Custom("Payload should be empty"));
+                    }
                     Message::Response(Response {
                         id,
-                        body: ResponseBody::Pong {
-                            enr_seq: rlp.val_at::<u64>(1)?,
-                            ip,
-                            port,
-                        },
+                        body: ResponseBody::Pong { enr_seq, ip, port },
                     })
                 } else {
                     debug!("The port number should be non zero: {raw_port}");
                     return Err(DecoderError::Custom("PONG response port number invalid"));
                 }
->>>>>>> e64446b6
             }
             3 => {
                 // FindNodeRequest
