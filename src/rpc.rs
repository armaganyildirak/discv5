use alloy_rlp::{
    bytes::{Buf, Bytes, BytesMut},
    Decodable, Encodable, Error as DecoderError, Header,
};
use enr::{CombinedKey, Enr};
use std::{
    convert::TryInto,
    net::{IpAddr, Ipv6Addr},
    num::NonZeroU16,
};
use tracing::{debug, warn};

/// Type to manage the request IDs.
#[derive(Debug, Clone, PartialEq, Hash, Eq)]
pub struct RequestId(pub Vec<u8>);

impl From<RequestId> for Vec<u8> {
    fn from(id: RequestId) -> Self {
        id.0
    }
}

impl RequestId {
    /// Decodes the ID from a raw bytes.
    pub fn decode(data: Vec<u8>) -> Result<Self, DecoderError> {
        if data.len() > 8 {
            return Err(DecoderError::Custom("Invalid ID length"));
        }
        Ok(RequestId(data))
    }

    pub fn random() -> Self {
        let rand: u64 = rand::random();
        RequestId(rand.to_be_bytes().to_vec())
    }

    pub fn as_bytes(&self) -> &[u8] {
        &self.0
    }
}

#[derive(Debug, Clone, PartialEq, Eq)]
/// A combined type representing requests and responses.
pub enum Message {
    /// A request, which contains its [`RequestId`].
    Request(Request),
    /// A Response, which contains the [`RequestId`] of its associated request.
    Response(Response),
}

#[derive(Debug, Clone, PartialEq, Eq)]
/// A request sent between nodes.
pub struct Request {
    /// The [`RequestId`] of the request.
    pub id: RequestId,
    /// The body of the request.
    pub body: RequestBody,
}

#[derive(Debug, Clone, PartialEq, Eq)]
/// A response sent in response to a [`Request`]
pub struct Response {
    /// The [`RequestId`] of the request that triggered this response.
    pub id: RequestId,
    /// The body of this response.
    pub body: ResponseBody,
}

#[derive(Debug, Clone, PartialEq, Eq)]
pub enum RequestBody {
    /// A PING request.
    Ping {
        /// Our current ENR sequence number.
        enr_seq: u64,
    },
    /// A FINDNODE request.
    FindNode {
        /// The distance(s) of peers we expect to be returned in the response.
        distances: Vec<u64>,
    },
    /// A Talk request.
    Talk {
        /// The protocol requesting.
        protocol: Vec<u8>,
        /// The request.
        request: Vec<u8>,
    },
}

#[derive(Debug, Clone, PartialEq, Eq)]
pub enum ResponseBody {
    /// A PONG response.
    Pong {
        /// The current ENR sequence number of the responder.
        enr_seq: u64,
        /// Our external IP address as observed by the responder.
        ip: IpAddr,
        /// Our external UDP port as observed by the responder.
        port: NonZeroU16,
    },
    /// A NODES response.
    Nodes {
        /// The total number of responses that make up this response.
        total: u64,
        /// A list of ENR's returned by the responder.
        nodes: Vec<Enr<CombinedKey>>,
    },
    /// The TALK response.
    Talk {
        /// The response for the talk.
        response: Vec<u8>,
    },
}

impl Request {
    pub fn msg_type(&self) -> u8 {
        match self.body {
            RequestBody::Ping { .. } => 1,
            RequestBody::FindNode { .. } => 3,
            RequestBody::Talk { .. } => 5,
        }
    }

    /// Encodes a Message to RLP-encoded bytes.
    pub fn encode(self) -> Vec<u8> {
        let mut buf = Vec::with_capacity(10);
        let msg_type = self.msg_type();
        buf.push(msg_type);
        let id = &self.id;
        match self.body {
            RequestBody::Ping { enr_seq } => {
                let mut list = Vec::<u8>::new();
                id.as_bytes().encode(&mut list);
                enr_seq.encode(&mut list);
                let header = Header {
                    list: true,
                    payload_length: list.len(),
                };
                header.encode(&mut buf);
                buf.extend_from_slice(&list);
                buf
            }
            RequestBody::FindNode { distances } => {
                let mut list = Vec::<u8>::new();
                id.as_bytes().encode(&mut list);
                distances.encode(&mut list);
                let header = Header {
                    list: true,
                    payload_length: list.len(),
                };
                header.encode(&mut buf);
                buf.extend_from_slice(&list);
                buf
            }
            RequestBody::Talk { protocol, request } => {
                let mut list = Vec::<u8>::new();
                id.as_bytes().encode(&mut list);
                protocol.encode(&mut list);
                request.encode(&mut list);
                let header = Header {
                    list: true,
                    payload_length: list.len(),
                };
                header.encode(&mut buf);
                buf.extend_from_slice(&list);
                buf
            }
        }
    }
}

impl Response {
    pub fn msg_type(&self) -> u8 {
        match &self.body {
            ResponseBody::Pong { .. } => 2,
            ResponseBody::Nodes { .. } => 4,
            ResponseBody::Talk { .. } => 6,
        }
    }

    /// Determines if the response is a valid response to the given request.
    pub fn match_request(&self, req: &RequestBody) -> bool {
        match self.body {
            ResponseBody::Pong { .. } => matches!(req, RequestBody::Ping { .. }),
            ResponseBody::Nodes { .. } => {
                matches!(req, RequestBody::FindNode { .. })
            }
            ResponseBody::Talk { .. } => matches!(req, RequestBody::Talk { .. }),
        }
    }

    /// Encodes a Message to RLP-encoded bytes.
    pub fn encode(self) -> Vec<u8> {
        let mut buf = Vec::with_capacity(10);
        let msg_type = self.msg_type();
        buf.push(msg_type);
        let id = &self.id;
        match self.body {
            ResponseBody::Pong { enr_seq, ip, port } => {
                let mut list = Vec::<u8>::new();
                id.as_bytes().encode(&mut list);
                enr_seq.encode(&mut list);
                match ip {
                    IpAddr::V4(addr) => addr.encode(&mut list),
                    IpAddr::V6(addr) => addr.encode(&mut list),
                };
                port.get().encode(&mut list);
                let header = Header {
                    list: true,
                    payload_length: list.len(),
                };
                header.encode(&mut buf);
                buf.extend_from_slice(&list);
                buf
            }
            ResponseBody::Nodes { total, nodes } => {
                let mut list = Vec::<u8>::new();
                id.as_bytes().encode(&mut list);
                total.encode(&mut list);
                if !nodes.is_empty() {
                    let mut out = BytesMut::new();
                    for node in nodes.clone() {
                        node.encode(&mut out);
                    }
                    let tmp_header = Header {
                        list: true,
                        payload_length: out.len(),
                    };
                    let mut tmp_out = BytesMut::new();
                    tmp_header.encode(&mut tmp_out);
                    tmp_out.extend_from_slice(&out);
                    list.extend_from_slice(&tmp_out);
                } else {
                    let mut out = BytesMut::new();
                    nodes.encode(&mut out);
                    list.extend_from_slice(&out);
                }
                let header = Header {
                    list: true,
                    payload_length: list.len(),
                };
                header.encode(&mut buf);
                buf.extend_from_slice(&list);
                buf
            }
            ResponseBody::Talk { response } => {
                let mut list = Vec::<u8>::new();
                id.as_bytes().encode(&mut list);
                response.as_slice().encode(&mut list);
                let header = Header {
                    list: true,
                    payload_length: list.len(),
                };
                header.encode(&mut buf);
                buf.extend_from_slice(&list);
                buf
            }
        }
    }
}

impl std::fmt::Display for RequestId {
    fn fmt(&self, f: &mut std::fmt::Formatter<'_>) -> std::fmt::Result {
        write!(f, "{}", hex::encode(&self.0))
    }
}

impl std::fmt::Display for Message {
    fn fmt(&self, f: &mut std::fmt::Formatter<'_>) -> std::fmt::Result {
        match self {
            Message::Request(request) => write!(f, "{request}"),
            Message::Response(response) => write!(f, "{response}"),
        }
    }
}

impl std::fmt::Display for Response {
    fn fmt(&self, f: &mut std::fmt::Formatter<'_>) -> std::fmt::Result {
        write!(f, "Response: id: {}: {}", self.id, self.body)
    }
}

impl std::fmt::Display for ResponseBody {
    fn fmt(&self, f: &mut std::fmt::Formatter<'_>) -> std::fmt::Result {
        match self {
            ResponseBody::Pong { enr_seq, ip, port } => {
                write!(f, "PONG: Enr-seq: {enr_seq}, Ip: {ip:?},  Port: {port}")
            }
            ResponseBody::Nodes { total, nodes } => {
                write!(f, "NODES: total: {total}, Nodes: [")?;
                let mut first = true;
                for id in nodes {
                    if !first {
                        write!(f, ", {id}")?;
                    } else {
                        write!(f, "{id}")?;
                    }
                    first = false;
                }

                write!(f, "]")
            }
            ResponseBody::Talk { response } => {
                write!(f, "Response: Response {}", hex::encode(response))
            }
        }
    }
}

impl std::fmt::Display for Request {
    fn fmt(&self, f: &mut std::fmt::Formatter<'_>) -> std::fmt::Result {
        write!(f, "Request: id: {}: {}", self.id, self.body)
    }
}

impl std::fmt::Display for RequestBody {
    fn fmt(&self, f: &mut std::fmt::Formatter<'_>) -> std::fmt::Result {
        match self {
            RequestBody::Ping { enr_seq } => write!(f, "PING: enr_seq: {enr_seq}"),
            RequestBody::FindNode { distances } => {
                write!(f, "FINDNODE Request: distance: {distances:?}")
            }
            RequestBody::Talk { protocol, request } => write!(
                f,
                "TALK: protocol: {}, request: {}",
                hex::encode(protocol),
                hex::encode(request)
            ),
        }
    }
}
#[allow(dead_code)]
impl Message {
    pub fn encode(self) -> Vec<u8> {
        match self {
            Self::Request(request) => request.encode(),
            Self::Response(response) => response.encode(),
        }
    }

    pub fn decode(data: &[u8]) -> Result<Self, DecoderError> {
        if data.len() < 3 {
            return Err(DecoderError::InputTooShort);
        }

        let msg_type = data[0];

        let payload = &mut &data[1..];

        let header = Header::decode(payload)?;
        if !header.list {
            return Err(DecoderError::Custom("Invalid format of header"));
        }

        if header.payload_length != payload.len() {
            return Err(DecoderError::Custom("Reject the extra data"));
        }

        let id_bytes = Bytes::decode(payload)?;
        let id = RequestId(id_bytes.to_vec());

        let message = match msg_type {
            1 => {
                // PingRequest
                let enr_seq = u64::decode(payload)?;
                if !payload.is_empty() {
                    return Err(DecoderError::Custom("Payload should be empty"));
                }
                Message::Request(Request {
                    id,
                    body: RequestBody::Ping { enr_seq },
                })
            }
            2 => {
                // PingResponse
                let enr_seq = u64::decode(payload)?;
                let ip_bytes = Bytes::decode(payload)?;
                let ip = match ip_bytes.len() {
                    4 => {
                        let mut ip = [0u8; 4];
                        ip.copy_from_slice(&ip_bytes);
                        IpAddr::from(ip)
                    }
                    16 => {
                        let mut ip = [0u8; 16];
                        ip.copy_from_slice(&ip_bytes);
                        let ipv6 = Ipv6Addr::from(ip);

                        if ipv6.is_loopback() {
                            // Checking if loopback address since IPv6Addr::to_ipv4 returns
                            // IPv4 address for IPv6 loopback address.
                            IpAddr::V6(ipv6)
                        } else if let Some(ipv4) = ipv6.to_ipv4() {
                            // If the ipv6 is ipv4 compatible/mapped, simply return the ipv4.
                            IpAddr::V4(ipv4)
                        } else {
                            IpAddr::V6(ipv6)
                        }
                    }
                    _ => {
                        debug!("Ping Response has incorrect byte length for IP");
                        return Err(DecoderError::Custom("Incorrect List Length"));
                    }
                };
                let raw_port = u16::decode(payload)?;
                if let Ok(port) = raw_port.try_into() {
                    if !payload.is_empty() {
                        return Err(DecoderError::Custom("Payload should be empty"));
                    }
                    Message::Response(Response {
                        id,
                        body: ResponseBody::Pong { enr_seq, ip, port },
                    })
                } else {
                    debug!("The port number should be non zero: {raw_port}");
                    return Err(DecoderError::Custom("PONG response port number invalid"));
                }
            }
            3 => {
                // FindNodeRequest
                let distances = Vec::<u64>::decode(payload)?;

                for distance in distances.iter() {
                    if distance > &256u64 {
                        warn!(
                            "Rejected FindNode request asking for unknown distance {}, maximum 256",
                            distance
                        );
                        return Err(DecoderError::Custom("FINDNODE request distance invalid"));
                    }
                }
                if !payload.is_empty() {
                    return Err(DecoderError::Custom("Payload should be empty"));
                }
                Message::Request(Request {
                    id,
                    body: RequestBody::FindNode { distances },
                })
            }
            4 => {
                // NodesResponse
                let total = u64::decode(payload)?;
                let nodes = {
                    let header = Header::decode(payload)?;
                    if !header.list {
                        return Err(DecoderError::Custom("Invalid format of header"));
                    }
                    let mut enr_list_rlp = Vec::<Enr<CombinedKey>>::new();
                    while !payload.is_empty() {
                        let node_header = Header::decode(&mut &payload[..])?;
                        if !node_header.list {
                            return Err(DecoderError::Custom("Invalid format of header"));
                        }
                        if node_header.payload_length + 2 > payload.len() {
                            return Err(DecoderError::Custom(
                                "Payload size is smaller than payload_length",
                            ));
                        }
                        let enr_rlp = Enr::<CombinedKey>::decode(
                            &mut &payload[..node_header.payload_length + 2],
                        )?;
                        payload.advance(enr_rlp.size());
                        enr_list_rlp.append(&mut vec![enr_rlp]);
                    }
                    if enr_list_rlp.is_empty() {
                        // no records
                        vec![]
                    } else {
                        enr_list_rlp
                    }
                };
                if !payload.is_empty() {
                    return Err(DecoderError::Custom("Payload should be empty"));
                }
                Message::Response(Response {
                    id,
                    body: ResponseBody::Nodes { total, nodes },
                })
            }
            5 => {
                // Talk Request
                let protocol = Vec::<u8>::decode(payload)?;
                let request = Vec::<u8>::decode(payload)?;
                if !payload.is_empty() {
                    return Err(DecoderError::Custom("Payload should be empty"));
                }
                Message::Request(Request {
                    id,
                    body: RequestBody::Talk { protocol, request },
                })
            }
            6 => {
                // Talk Response
                let response = Bytes::decode(payload)?;
                if !payload.is_empty() {
                    return Err(DecoderError::Custom("Payload should be empty"));
                }
                Message::Response(Response {
                    id,
                    body: ResponseBody::Talk {
                        response: response.to_vec(),
                    },
                })
            }
            _ => {
                return Err(DecoderError::Custom("Unknown RPC message type"));
            }
        };

        Ok(message)
    }
}

#[cfg(test)]
mod tests {
    use super::*;
<<<<<<< HEAD
    use std::net::{Ipv4Addr, Ipv6Addr};
=======
    use std::net::Ipv4Addr;
>>>>>>> aa12e384

    #[test]
    fn ref_test_encode_request_ping() {
        // reference input
        let id = RequestId(vec![1]);
        let enr_seq = 1;
        let message = Message::Request(Request {
            id,
            body: RequestBody::Ping { enr_seq },
        });

        // expected hex output
        let expected_output = hex::decode("01c20101").unwrap();

        dbg!(hex::encode(message.clone().encode()));
        assert_eq!(message.encode(), expected_output);
    }

    #[test]
    fn ref_test_encode_request_findnode() {
        // reference input
        let id = RequestId(vec![1]);
        let distances = vec![256];
        let message = Message::Request(Request {
            id,
            body: RequestBody::FindNode { distances },
        });

        // expected hex output
        let expected_output = hex::decode("03c501c3820100").unwrap();
        dbg!(hex::encode(message.clone().encode()));

        assert_eq!(message.encode(), expected_output);
    }

    #[test]
    fn ref_test_encode_response_ping() {
        // reference input
        let id = RequestId(vec![1]);
        let enr_seq = 1;
        let ip: IpAddr = "127.0.0.1".parse().unwrap();
        let port = 5000;
        let message = Message::Response(Response {
            id,
            body: ResponseBody::Pong {
                enr_seq,
                ip,
                port: port.try_into().unwrap(),
            },
        });

        // expected hex output
        let expected_output = hex::decode("02ca0101847f000001821388").unwrap();

        dbg!(hex::encode(message.clone().encode()));
        assert_eq!(message.encode(), expected_output);
    }

    #[test]
    fn ref_test_encode_response_nodes_empty() {
        // reference input
        let id = RequestId(vec![1]);
        let total = 1;

        // expected hex output
        let expected_output = hex::decode("04c30101c0").unwrap();

        let message = Message::Response(Response {
            id,
            body: ResponseBody::Nodes {
                total,
                nodes: vec![],
            },
        });
        assert_eq!(message.encode(), expected_output);
    }

    #[test]
    fn ref_test_encode_response_nodes() {
        // reference input
        let id = RequestId(vec![1]);
        let total = 1;

        let enr = "-HW4QCjfjuCfSmIJHxqLYfGKrSz-Pq3G81DVJwd_muvFYJiIOkf0bGtJu7kZVCOPnhSTMneyvR4MRbF3G5TNB4wy2ssBgmlkgnY0iXNlY3AyNTZrMaEDymNMrg1JrLQB2KTGtv6MVbcNEVv0AHacwUAPMljNMTg".parse::<Enr<CombinedKey>>().unwrap();
        // expected hex output
        let expected_output = hex::decode("04f87b0101f877f875b84028df8ee09f4a62091f1a8b61f18aad2cfe3eadc6f350d527077f9aebc56098883a47f46c6b49bbb91954238f9e14933277b2bd1e0c45b1771b94cd078c32dacb0182696482763489736563703235366b31a103ca634cae0d49acb401d8a4c6b6fe8c55b70d115bf400769cc1400f3258cd3138").unwrap();

        let message = Message::Response(Response {
            id,
            body: ResponseBody::Nodes {
                total,
                nodes: vec![enr],
            },
        });
        dbg!(hex::encode(message.clone().encode()));
        assert_eq!(message.encode(), expected_output);
    }

    #[test]
    fn ref_test_encode_response_nodes_multiple() {
        // reference input
        let id = RequestId(vec![1]);
        let total = 1;
        let enr = "enr:-HW4QBzimRxkmT18hMKaAL3IcZF1UcfTMPyi3Q1pxwZZbcZVRI8DC5infUAB_UauARLOJtYTxaagKoGmIjzQxO2qUygBgmlkgnY0iXNlY3AyNTZrMaEDymNMrg1JrLQB2KTGtv6MVbcNEVv0AHacwUAPMljNMTg".parse::<Enr<CombinedKey>>().unwrap();

        let enr2 = "enr:-HW4QNfxw543Ypf4HXKXdYxkyzfcxcO-6p9X986WldfVpnVTQX1xlTnWrktEWUbeTZnmgOuAY_KUhbVV1Ft98WoYUBMBgmlkgnY0iXNlY3AyNTZrMaEDDiy3QkHAxPyOgWbxp5oF1bDdlYE6dLCUUp8xfVw50jU".parse::<Enr<CombinedKey>>().unwrap();

        // expected hex output
        let expected_output = hex::decode("04f8f20101f8eef875b8401ce2991c64993d7c84c29a00bdc871917551c7d330fca2dd0d69c706596dc655448f030b98a77d4001fd46ae0112ce26d613c5a6a02a81a6223cd0c4edaa53280182696482763489736563703235366b31a103ca634cae0d49acb401d8a4c6b6fe8c55b70d115bf400769cc1400f3258cd3138f875b840d7f1c39e376297f81d7297758c64cb37dcc5c3beea9f57f7ce9695d7d5a67553417d719539d6ae4b445946de4d99e680eb8063f29485b555d45b7df16a1850130182696482763489736563703235366b31a1030e2cb74241c0c4fc8e8166f1a79a05d5b0dd95813a74b094529f317d5c39d235").unwrap();

        let message = Message::Response(Response {
            id,
            body: ResponseBody::Nodes {
                total,
                nodes: vec![enr, enr2],
            },
        });
        dbg!(hex::encode(message.clone().encode()));
        assert_eq!(message.encode(), expected_output);
    }

    #[test]
    fn ref_decode_response_nodes_multiple() {
        let input = hex::decode("04f8f20101f8eef875b8401ce2991c64993d7c84c29a00bdc871917551c7d330fca2dd0d69c706596dc655448f030b98a77d4001fd46ae0112ce26d613c5a6a02a81a6223cd0c4edaa53280182696482763489736563703235366b31a103ca634cae0d49acb401d8a4c6b6fe8c55b70d115bf400769cc1400f3258cd3138f875b840d7f1c39e376297f81d7297758c64cb37dcc5c3beea9f57f7ce9695d7d5a67553417d719539d6ae4b445946de4d99e680eb8063f29485b555d45b7df16a1850130182696482763489736563703235366b31a1030e2cb74241c0c4fc8e8166f1a79a05d5b0dd95813a74b094529f317d5c39d235").unwrap();

        let expected_enr1 = "enr:-HW4QBzimRxkmT18hMKaAL3IcZF1UcfTMPyi3Q1pxwZZbcZVRI8DC5infUAB_UauARLOJtYTxaagKoGmIjzQxO2qUygBgmlkgnY0iXNlY3AyNTZrMaEDymNMrg1JrLQB2KTGtv6MVbcNEVv0AHacwUAPMljNMTg".parse::<Enr<CombinedKey>>().unwrap();
        let expected_enr2 = "enr:-HW4QNfxw543Ypf4HXKXdYxkyzfcxcO-6p9X986WldfVpnVTQX1xlTnWrktEWUbeTZnmgOuAY_KUhbVV1Ft98WoYUBMBgmlkgnY0iXNlY3AyNTZrMaEDDiy3QkHAxPyOgWbxp5oF1bDdlYE6dLCUUp8xfVw50jU".parse::<Enr<CombinedKey>>().unwrap();

        let decoded = Message::decode(&input).unwrap();

        match decoded {
            Message::Response(response) => match response.body {
                ResponseBody::Nodes { total, nodes } => {
                    assert_eq!(total, 1);
                    assert_eq!(nodes[0], expected_enr1);
                    assert_eq!(nodes[1], expected_enr2);
                }
                _ => panic!("Invalid decoding"),
            },
            _ => panic!("Invalid decoding"),
        }
    }

    #[test]
    fn encode_decode_ping_request() {
        let id = RequestId(vec![1]);
        let request = Message::Request(Request {
            id,
            body: RequestBody::Ping { enr_seq: 15 },
        });

        let encoded = request.clone().encode();
        let decoded = Message::decode(&encoded).unwrap();

        assert_eq!(request, decoded);
    }

    #[test]
    fn encode_decode_ping_response() {
        let id = RequestId(vec![1]);
        let request = Message::Response(Response {
            id,
            body: ResponseBody::Pong {
                enr_seq: 15,
                ip: "127.0.0.1".parse().unwrap(),
                port: 80.try_into().unwrap(),
            },
        });

        let encoded = request.clone().encode();
        let decoded = Message::decode(&encoded).unwrap();

        assert_eq!(request, decoded);
    }

    #[test]
    fn encode_decode_ping_response_ipv4_mapped() {
        let id = RequestId(vec![1]);
        let request = Message::Response(Response {
            id: id.clone(),
            body: ResponseBody::Pong {
                enr_seq: 15,
                ip: IpAddr::V6(Ipv4Addr::new(192, 0, 2, 1).to_ipv6_mapped()),
                port: 80.try_into().unwrap(),
            },
        });

        let encoded = request.encode();
        let decoded = Message::decode(&encoded).unwrap();
        let expected = Message::Response(Response {
            id,
            body: ResponseBody::Pong {
                enr_seq: 15,
                ip: IpAddr::V4(Ipv4Addr::new(192, 0, 2, 1)),
                port: 80.try_into().unwrap(),
            },
        });

        assert_eq!(expected, decoded);
    }

    #[test]
    fn encode_decode_ping_response_ipv6_loopback() {
        let id = RequestId(vec![1]);
        let request = Message::Response(Response {
            id,
            body: ResponseBody::Pong {
                enr_seq: 15,
                ip: IpAddr::V6(Ipv6Addr::LOCALHOST),
                port: 80.try_into().unwrap(),
            },
        });

        let encoded = request.clone().encode();
        let decoded = Message::decode(&encoded).unwrap();

        assert_eq!(request, decoded);
    }

    #[test]
    fn encode_decode_find_node_request() {
        let id = RequestId(vec![1]);
        let request = Message::Request(Request {
            id,
            body: RequestBody::FindNode {
                distances: vec![12],
            },
        });

        let encoded = request.clone().encode();
        let decoded = Message::decode(&encoded).unwrap();

        assert_eq!(request, decoded);
    }

    #[test]
    fn encode_decode_nodes_response() {
        let key = CombinedKey::generate_secp256k1();
        let enr1 = Enr::builder()
            .ip4("127.0.0.1".parse().unwrap())
            .udp4(500)
            .build(&key)
            .unwrap();
        let enr2 = Enr::builder()
            .ip4("10.0.0.1".parse().unwrap())
            .tcp4(8080)
            .build(&key)
            .unwrap();
        let enr3 = Enr::builder()
            .ip("10.4.5.6".parse().unwrap())
            .build(&key)
            .unwrap();

        let enr_list = vec![enr1, enr2, enr3];
        let id = RequestId(vec![1]);
        let request = Message::Response(Response {
            id,
            body: ResponseBody::Nodes {
                total: 1,
                nodes: enr_list,
            },
        });

        let encoded = request.clone().encode();
        let decoded = Message::decode(&encoded).unwrap();

        assert_eq!(request, decoded);
    }

    #[test]
    fn reject_extra_data() {
        let data = [6, 194, 0, 75];
        let msg = Message::decode(&data).unwrap();
        assert_eq!(
            msg,
            Message::Response(Response {
                id: RequestId(vec![0]),
                body: ResponseBody::Talk { response: vec![75] }
            })
        );
        assert_eq!(data.to_vec(), msg.encode());

        let data2 = [6, 193, 0, 75, 252];
        Message::decode(&data2).expect_err("should reject extra data");

        let data3 = [6, 194, 0, 75, 252];
        Message::decode(&data3).expect_err("should reject extra data");

        let data4 = [6, 193, 0, 63];
        Message::decode(&data4).expect_err("should reject extra data");

        let data5 = [6, 193, 128, 75];
        Message::decode(&data5).expect_err("should reject extra data");

        let data6 = [6, 193, 128, 128];
        Message::decode(&data6).expect_err("should reject extra data");
    }
}<|MERGE_RESOLUTION|>--- conflicted
+++ resolved
@@ -514,11 +514,7 @@
 #[cfg(test)]
 mod tests {
     use super::*;
-<<<<<<< HEAD
-    use std::net::{Ipv4Addr, Ipv6Addr};
-=======
     use std::net::Ipv4Addr;
->>>>>>> aa12e384
 
     #[test]
     fn ref_test_encode_request_ping() {
